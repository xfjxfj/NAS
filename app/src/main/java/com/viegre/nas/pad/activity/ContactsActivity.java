package com.viegre.nas.pad.activity;

<<<<<<< HEAD
import androidx.appcompat.app.AppCompatActivity;
import androidx.recyclerview.widget.LinearLayoutManager;
import androidx.recyclerview.widget.RecyclerView;

import android.annotation.SuppressLint;
import android.content.Context;
import android.content.Intent;
import android.content.SharedPreferences;
import android.os.Bundle;
import android.os.Handler;
import android.util.Log;
import android.view.View;
=======
>>>>>>> dfbd04f6
import android.widget.ImageView;
import android.widget.Toast;


import androidx.recyclerview.widget.LinearLayoutManager;
import androidx.recyclerview.widget.RecyclerView;

import com.blankj.utilcode.util.SPUtils;

import com.kongzue.dialog.v3.TipDialog;
import com.kongzue.dialog.v3.WaitDialog;
import com.viegre.nas.pad.R;
import com.viegre.nas.pad.adapter.ContactsRvDevicesAdapter;
import com.viegre.nas.pad.adapter.ContactsRvFriendsAdapter;
import com.viegre.nas.pad.adapter.ContactsRvRecordAdapter;
import com.viegre.nas.pad.config.SPConfig;
import com.viegre.nas.pad.config.UrlConfig;
import com.djangoogle.framework.activity.BaseActivity;
import com.viegre.nas.pad.databinding.ActivityContactsBinding;
import com.viegre.nas.pad.entity.LoginResult;
import com.viegre.nas.pad.service.AppService;
import com.viegre.nas.pad.util.CommonUtils;
<<<<<<< HEAD
import com.yanzhenjie.kalle.Kalle;
import com.yanzhenjie.kalle.simple.SimpleCallback;
import com.yanzhenjie.kalle.simple.SimpleResponse;
import java.util.ArrayList;
import java.util.List;

import cn.wildfire.chat.kit.ChatManagerHolder;


/**
 * 联系人相关类
 */

public class ContactsActivity extends BaseActivity<ActivityContactsBinding> implements View.OnClickListener {

    private RecyclerView contactsRv1;
    private RecyclerView contactsRv2;
    private RecyclerView contactsRv3;
    private ImageView homeImg;

    @Override
    protected void initialize() {
        CommonUtils.hideBottomUIMenu(this);
        CommonUtils.hideStatusBar(this);
        initView();
//        getContactsDatas();
    }

    private void initView() {
        contactsRv1 = findViewById(R.id.contactsRv1);
        contactsRv2 = findViewById(R.id.contactsRv2);
        contactsRv3 = findViewById(R.id.contactsRv3);
        homeImg = findViewById(R.id.homeImg);
        //初始化点击事件
        homeImg.setOnClickListener(this);
        //初始化RecycleViewAdapter
        initAdapter();
//        initAdapter();
        login();
    }

    private void login() {
        //音视频登录
//        String phoneNumber = "15357906428";
        String phoneNumber = "13168306428";
//        String phoneNumber = "7dd40314e43596cf";
        String authCode = "66666";

        AppService.Instance().smsLogin(phoneNumber, authCode, new AppService.LoginCallback() {
            @Override
            public void onUiSuccess(LoginResult loginResult) {
                if (isFinishing()) {
                    return;
                }
                //需要注意token跟clientId是强依赖的，一定要调用getClientId获取到clientId，然后用这个clientId获取token，这样connect才能成功，如果随便使用一个clientId获取到的token将无法链接成功。
                ChatManagerHolder.gChatManager.connect(loginResult.getUserId(), loginResult.getToken());
                SharedPreferences sp = getSharedPreferences("config", Context.MODE_PRIVATE);
                sp.edit()
                        .putString("id", loginResult.getUserId())
                        .putString("token", loginResult.getToken())
                        .apply();
//                Intent intent = new Intent(ContactsActivity.this, MainActivity.class);
//                intent.setFlags(Intent.FLAG_ACTIVITY_CLEAR_TASK);
//                startActivity(intent);
//                finish();
            }

            @Override
            public void onUiFailure(int code, String msg) {
                if (isFinishing()) {
                    return;
                }
                Toast.makeText(ContactsActivity.this, "登录失败：" + code + " " + msg, Toast.LENGTH_SHORT).show();
//                loginButton.setEnabled(true);
            }
        });
    }

    private void initAdapter() {
        List<String> languages = new ArrayList<>();
        for (int i = 0; i < 100; i++) {
            languages.add(i + "");
        }

        //初始化数据
        LinearLayoutManager linearLayoutManager = new LinearLayoutManager(this, LinearLayoutManager.VERTICAL, false);
        //设置布局管理器
        contactsRv1.setLayoutManager(linearLayoutManager);
        //创建适配器，将数据传递给适配器
        //设置适配器adapter
        contactsRv1.setAdapter(new ContactsRvRecordAdapter(this, languages));

        //初始化数据
        LinearLayoutManager linearLayoutManager1 = new LinearLayoutManager(this, LinearLayoutManager.VERTICAL, false);
        //设置布局管理器
        contactsRv2.setLayoutManager(linearLayoutManager1);
        //创建适配器，将数据传递给适配器
        //设置适配器adapter
        contactsRv2.setAdapter(new ContactsRvFriendsAdapter(this, languages));

        //初始化数据
        LinearLayoutManager linearLayoutManager2 = new LinearLayoutManager(this, LinearLayoutManager.HORIZONTAL, false);
        //设置布局管理器
        contactsRv3.setLayoutManager(linearLayoutManager2);
        //创建适配器，将数据传递给适配器
        //设置适配器adapter
        contactsRv3.setAdapter(new ContactsRvDevicesAdapter(this, languages));
    }

    @Override
    public void onClick(View v) {
        switch (v.getId()) {
            case R.id.homeImg:
                ContactsActivity.this.finish();
                break;
        }
    }

    @SuppressLint("WrongConstant")
    private void getContactsDatas() {
        TipDialog show = WaitDialog.show(ContactsActivity.this, "请稍候...");
        Kalle.post(UrlConfig.Device.GET_GETALLFOLLOWS)
                .param("sn", SPUtils.getInstance().getString(SPConfig.ANDROID_ID))
                .perform(new SimpleCallback<String>() {
                    @SuppressLint({"WrongConstant", "ApplySharedPref"})
                    @Override
                    public void onResponse(SimpleResponse<String, String> response) {
                        TipDialog.show(ContactsActivity.this, "成功", TipDialog.TYPE.SUCCESS).doDismiss();
                        Log.d("", "");
//                        List<ContactsBean> contactsBeans = new List<>();
                        initAdapter();
                    }

                    @Override
                    public void onEnd() {
                        super.onEnd();

                        Log.d("", "");
                    }
                });
    }
=======

import java.util.ArrayList;
import java.util.List;

import io.reactivex.rxjava3.android.schedulers.AndroidSchedulers;
import io.reactivex.rxjava3.annotations.NonNull;
import io.reactivex.rxjava3.core.Observer;
import io.reactivex.rxjava3.disposables.Disposable;
import rxhttp.RxHttp;

/**
 * 联系人相关类
 */

public class ContactsActivity extends BaseActivity<ActivityContactsBinding> {

	private RecyclerView contactsRv1;
	private RecyclerView contactsRv2;
	private RecyclerView contactsRv3;
	private ImageView homeImg;

	@Override
	protected void initialize() {
		CommonUtils.hideBottomUIMenu(this);
		CommonUtils.hideStatusBar(this);
		initView();
		getContactsDatas();
	}

	private void initView() {
		contactsRv1 = findViewById(R.id.contactsRv1);
		contactsRv2 = findViewById(R.id.contactsRv2);
		contactsRv3 = findViewById(R.id.contactsRv3);
		mViewBinding.homeImg.setOnClickListener(view -> finish());
		//初始化RecycleViewAdapter
		initAdapter();
	}

	private void initAdapter() {
		List<String> languages = new ArrayList<>();
		for (int i = 0; i < 100; i++) {
			languages.add(i + "");
		}

		//初始化数据
		LinearLayoutManager linearLayoutManager = new LinearLayoutManager(this, LinearLayoutManager.VERTICAL, false);
		//设置布局管理器
		contactsRv1.setLayoutManager(linearLayoutManager);
		//创建适配器，将数据传递给适配器
		//设置适配器adapter
		contactsRv1.setAdapter(new ContactsRvRecordAdapter(this, languages));

		//初始化数据
		LinearLayoutManager linearLayoutManager1 = new LinearLayoutManager(this, LinearLayoutManager.VERTICAL, false);
		//设置布局管理器
		contactsRv2.setLayoutManager(linearLayoutManager1);
		//创建适配器，将数据传递给适配器
		//设置适配器adapter
		contactsRv2.setAdapter(new ContactsRvFriendsAdapter(this, languages));

		//初始化数据
		LinearLayoutManager linearLayoutManager2 = new LinearLayoutManager(this, LinearLayoutManager.HORIZONTAL, false);
		//设置布局管理器
		contactsRv3.setLayoutManager(linearLayoutManager2);
		//创建适配器，将数据传递给适配器
		//设置适配器adapter
		contactsRv3.setAdapter(new ContactsRvDevicesAdapter(this, languages));
	}

	private void getContactsDatas() {
		TipDialog show = WaitDialog.show(this, "请稍候...");
		RxHttp.postForm(UrlConfig.Device.GET_GETALLFOLLOWS)
		      .add("sn", SPUtils.getInstance().getString(SPConfig.ANDROID_ID))
		      .asString()
		      .observeOn(AndroidSchedulers.mainThread())
		      .subscribe(new Observer<String>() {
			      @Override
			      public void onSubscribe(@NonNull Disposable d) {}

			      @Override
			      public void onNext(@NonNull String s) {
				      TipDialog.show(ContactsActivity.this, "成功", TipDialog.TYPE.SUCCESS).doDismiss();
			      }

			      @Override
			      public void onError(@NonNull Throwable e) {
				      CommonUtils.showErrorToast(e.getMessage());
			      }

			      @Override
			      public void onComplete() {}
		      });
	}
>>>>>>> dfbd04f6
}























<|MERGE_RESOLUTION|>--- conflicted
+++ resolved
@@ -1,20 +1,5 @@
 package com.viegre.nas.pad.activity;
 
-<<<<<<< HEAD
-import androidx.appcompat.app.AppCompatActivity;
-import androidx.recyclerview.widget.LinearLayoutManager;
-import androidx.recyclerview.widget.RecyclerView;
-
-import android.annotation.SuppressLint;
-import android.content.Context;
-import android.content.Intent;
-import android.content.SharedPreferences;
-import android.os.Bundle;
-import android.os.Handler;
-import android.util.Log;
-import android.view.View;
-=======
->>>>>>> dfbd04f6
 import android.widget.ImageView;
 import android.widget.Toast;
 
@@ -23,7 +8,7 @@
 import androidx.recyclerview.widget.RecyclerView;
 
 import com.blankj.utilcode.util.SPUtils;
-
+import com.djangoogle.framework.activity.BaseActivity;
 import com.kongzue.dialog.v3.TipDialog;
 import com.kongzue.dialog.v3.WaitDialog;
 import com.viegre.nas.pad.R;
@@ -37,15 +22,20 @@
 import com.viegre.nas.pad.entity.LoginResult;
 import com.viegre.nas.pad.service.AppService;
 import com.viegre.nas.pad.util.CommonUtils;
-<<<<<<< HEAD
 import com.yanzhenjie.kalle.Kalle;
 import com.yanzhenjie.kalle.simple.SimpleCallback;
 import com.yanzhenjie.kalle.simple.SimpleResponse;
+
 import java.util.ArrayList;
 import java.util.List;
 
 import cn.wildfire.chat.kit.ChatManagerHolder;
 
+import io.reactivex.rxjava3.android.schedulers.AndroidSchedulers;
+import io.reactivex.rxjava3.annotations.NonNull;
+import io.reactivex.rxjava3.core.Observer;
+import io.reactivex.rxjava3.disposables.Disposable;
+import rxhttp.RxHttp;
 
 /**
  * 联系人相关类
@@ -53,10 +43,10 @@
 
 public class ContactsActivity extends BaseActivity<ActivityContactsBinding> implements View.OnClickListener {
 
-    private RecyclerView contactsRv1;
-    private RecyclerView contactsRv2;
-    private RecyclerView contactsRv3;
-    private ImageView homeImg;
+	private RecyclerView contactsRv1;
+	private RecyclerView contactsRv2;
+	private RecyclerView contactsRv3;
+	private ImageView homeImg;
 
     @Override
     protected void initialize() {
@@ -116,19 +106,19 @@
         });
     }
 
-    private void initAdapter() {
-        List<String> languages = new ArrayList<>();
-        for (int i = 0; i < 100; i++) {
-            languages.add(i + "");
-        }
+	private void initAdapter() {
+		List<String> languages = new ArrayList<>();
+		for (int i = 0; i < 100; i++) {
+			languages.add(i + "");
+		}
 
-        //初始化数据
-        LinearLayoutManager linearLayoutManager = new LinearLayoutManager(this, LinearLayoutManager.VERTICAL, false);
-        //设置布局管理器
-        contactsRv1.setLayoutManager(linearLayoutManager);
-        //创建适配器，将数据传递给适配器
-        //设置适配器adapter
-        contactsRv1.setAdapter(new ContactsRvRecordAdapter(this, languages));
+		//初始化数据
+		LinearLayoutManager linearLayoutManager = new LinearLayoutManager(this, LinearLayoutManager.VERTICAL, false);
+		//设置布局管理器
+		contactsRv1.setLayoutManager(linearLayoutManager);
+		//创建适配器，将数据传递给适配器
+		//设置适配器adapter
+		contactsRv1.setAdapter(new ContactsRvRecordAdapter(this, languages));
 
         //初始化数据
         LinearLayoutManager linearLayoutManager1 = new LinearLayoutManager(this, LinearLayoutManager.VERTICAL, false);
@@ -147,108 +137,6 @@
         contactsRv3.setAdapter(new ContactsRvDevicesAdapter(this, languages));
     }
 
-    @Override
-    public void onClick(View v) {
-        switch (v.getId()) {
-            case R.id.homeImg:
-                ContactsActivity.this.finish();
-                break;
-        }
-    }
-
-    @SuppressLint("WrongConstant")
-    private void getContactsDatas() {
-        TipDialog show = WaitDialog.show(ContactsActivity.this, "请稍候...");
-        Kalle.post(UrlConfig.Device.GET_GETALLFOLLOWS)
-                .param("sn", SPUtils.getInstance().getString(SPConfig.ANDROID_ID))
-                .perform(new SimpleCallback<String>() {
-                    @SuppressLint({"WrongConstant", "ApplySharedPref"})
-                    @Override
-                    public void onResponse(SimpleResponse<String, String> response) {
-                        TipDialog.show(ContactsActivity.this, "成功", TipDialog.TYPE.SUCCESS).doDismiss();
-                        Log.d("", "");
-//                        List<ContactsBean> contactsBeans = new List<>();
-                        initAdapter();
-                    }
-
-                    @Override
-                    public void onEnd() {
-                        super.onEnd();
-
-                        Log.d("", "");
-                    }
-                });
-    }
-=======
-
-import java.util.ArrayList;
-import java.util.List;
-
-import io.reactivex.rxjava3.android.schedulers.AndroidSchedulers;
-import io.reactivex.rxjava3.annotations.NonNull;
-import io.reactivex.rxjava3.core.Observer;
-import io.reactivex.rxjava3.disposables.Disposable;
-import rxhttp.RxHttp;
-
-/**
- * 联系人相关类
- */
-
-public class ContactsActivity extends BaseActivity<ActivityContactsBinding> {
-
-	private RecyclerView contactsRv1;
-	private RecyclerView contactsRv2;
-	private RecyclerView contactsRv3;
-	private ImageView homeImg;
-
-	@Override
-	protected void initialize() {
-		CommonUtils.hideBottomUIMenu(this);
-		CommonUtils.hideStatusBar(this);
-		initView();
-		getContactsDatas();
-	}
-
-	private void initView() {
-		contactsRv1 = findViewById(R.id.contactsRv1);
-		contactsRv2 = findViewById(R.id.contactsRv2);
-		contactsRv3 = findViewById(R.id.contactsRv3);
-		mViewBinding.homeImg.setOnClickListener(view -> finish());
-		//初始化RecycleViewAdapter
-		initAdapter();
-	}
-
-	private void initAdapter() {
-		List<String> languages = new ArrayList<>();
-		for (int i = 0; i < 100; i++) {
-			languages.add(i + "");
-		}
-
-		//初始化数据
-		LinearLayoutManager linearLayoutManager = new LinearLayoutManager(this, LinearLayoutManager.VERTICAL, false);
-		//设置布局管理器
-		contactsRv1.setLayoutManager(linearLayoutManager);
-		//创建适配器，将数据传递给适配器
-		//设置适配器adapter
-		contactsRv1.setAdapter(new ContactsRvRecordAdapter(this, languages));
-
-		//初始化数据
-		LinearLayoutManager linearLayoutManager1 = new LinearLayoutManager(this, LinearLayoutManager.VERTICAL, false);
-		//设置布局管理器
-		contactsRv2.setLayoutManager(linearLayoutManager1);
-		//创建适配器，将数据传递给适配器
-		//设置适配器adapter
-		contactsRv2.setAdapter(new ContactsRvFriendsAdapter(this, languages));
-
-		//初始化数据
-		LinearLayoutManager linearLayoutManager2 = new LinearLayoutManager(this, LinearLayoutManager.HORIZONTAL, false);
-		//设置布局管理器
-		contactsRv3.setLayoutManager(linearLayoutManager2);
-		//创建适配器，将数据传递给适配器
-		//设置适配器adapter
-		contactsRv3.setAdapter(new ContactsRvDevicesAdapter(this, languages));
-	}
-
 	private void getContactsDatas() {
 		TipDialog show = WaitDialog.show(this, "请稍候...");
 		RxHttp.postForm(UrlConfig.Device.GET_GETALLFOLLOWS)
@@ -264,6 +152,14 @@
 				      TipDialog.show(ContactsActivity.this, "成功", TipDialog.TYPE.SUCCESS).doDismiss();
 			      }
 
+                    @Override
+                    public void onEnd() {
+                        super.onEnd();
+
+                        Log.d("", "");
+                    }
+                });
+    }
 			      @Override
 			      public void onError(@NonNull Throwable e) {
 				      CommonUtils.showErrorToast(e.getMessage());
@@ -273,7 +169,6 @@
 			      public void onComplete() {}
 		      });
 	}
->>>>>>> dfbd04f6
 }
 
 
