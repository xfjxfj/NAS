package com.viegre.nas.pad.config;

/**
 * Created by レインマン on 2021/01/04 17:44 with Android Studio.
 */
public class UrlConfig {

	//服务器地址
	public static final String APP_SERVER = "http://39.108.98.92:8708/";
//	public static final String APP_SERVER = "http://192.168.10.11:8080/";

	public static final String MQTT_SERVER = "tcp://39.108.236.191:1883";

	/**
	 * 用户相关接口
	 */
	public static class User {
		public static final String USER = APP_SERVER + "user/";
		//获取图片验证码
		public static final String GET_IMAGE_CODE = USER + "getImageCode";
		//账号密码登录
		public static final String LOGIN = USER + "login";
		//刷新Token，限制有效时间
		public static final String REFRESH_TOKEN = USER + "refreshToken";
		//登出接口
		public static final String LOGOUT = USER + "logout";
<<<<<<< HEAD
//		获取手机验证码
		public static final String GET_PHONENUMBER =  APP_SERVER+"user/getSmsCode";
//		/user/checkSms
		public static final String GET_LOGINWITHSMS =  APP_SERVER+"user/loginWithSms";

=======
		//获取手机验证码
		public static final String GET_PHONENUMBER = "user/getSmsCode";
>>>>>>> 036d9582
	}

	/**
	 * 设备相关接口
	 */
	public static class Device {
		public static final String DEVICE = APP_SERVER + "device/";
		//获取天气
		public static final String GET_WEATHER = DEVICE + "getWeather";
		//获取资源配置
		public static final String GET_RESOURCE = DEVICE + "getResource";
		//获取设备所有的绑定用户
		public static final String GET_GETALLFOLLOWS = DEVICE + "getAllFollows";
		//刷新Token，限制有效时间
		public static final String REFRESH_TOKEN = DEVICE + "refreshToken";
	}

	public static class App {
		//获取设备型号列表
		public static final String GET_DEVICETYPELIST = APP_SERVER + "app/getDeviceTypeList";
//		public static final String GET_DEVICETYPELIST = SERVER + "app/getDeviceTypeList";
	}

	public static class Call {
		public static final String GET_REPORTINFO = APP_SERVER + "call/reportInfo";
	}
}

<|MERGE_RESOLUTION|>--- conflicted
+++ resolved
@@ -24,16 +24,11 @@
 		public static final String REFRESH_TOKEN = USER + "refreshToken";
 		//登出接口
 		public static final String LOGOUT = USER + "logout";
-<<<<<<< HEAD
+		//刷新Token，限制有效时间
+		public static final String REFRESH_TOKEN = USER + "refreshToken";
 //		获取手机验证码
-		public static final String GET_PHONENUMBER =  APP_SERVER+"user/getSmsCode";
-//		/user/checkSms
-		public static final String GET_LOGINWITHSMS =  APP_SERVER+"user/loginWithSms";
+		public static final String GET_PHONENUMBER =  "user/getSmsCode";
 
-=======
-		//获取手机验证码
-		public static final String GET_PHONENUMBER = "user/getSmsCode";
->>>>>>> 036d9582
 	}
 
 	/**
@@ -47,8 +42,10 @@
 		public static final String GET_RESOURCE = DEVICE + "getResource";
 		//获取设备所有的绑定用户
 		public static final String GET_GETALLFOLLOWS = DEVICE + "getAllFollows";
+
 		//刷新Token，限制有效时间
 		public static final String REFRESH_TOKEN = DEVICE + "refreshToken";
+
 	}
 
 	public static class App {
@@ -56,7 +53,6 @@
 		public static final String GET_DEVICETYPELIST = APP_SERVER + "app/getDeviceTypeList";
 //		public static final String GET_DEVICETYPELIST = SERVER + "app/getDeviceTypeList";
 	}
-
 	public static class Call {
 		public static final String GET_REPORTINFO = APP_SERVER + "call/reportInfo";
 	}
