package com.viegre.nas.pad.service;

import android.annotation.SuppressLint;
import android.app.Activity;
import android.app.ActivityManager;
import android.app.Notification;
import android.app.NotificationChannel;
import android.app.NotificationManager;
import android.app.Service;
import android.content.ContentResolver;
import android.content.Context;
import android.content.Intent;
import android.database.Cursor;
import android.media.MediaScannerConnection;
import android.net.Uri;
import android.os.Binder;
import android.os.IBinder;
import android.os.SystemClock;
import android.provider.MediaStore;
import android.util.Log;

import com.alibaba.fastjson.JSON;
import com.alibaba.fastjson.JSONObject;
import com.blankj.utilcode.constant.TimeConstants;
import com.blankj.utilcode.util.ActivityUtils;
import com.blankj.utilcode.util.DeviceUtils;
import com.blankj.utilcode.util.FileUtils;
import com.blankj.utilcode.util.LogUtils;
import com.blankj.utilcode.util.NetworkUtils;
import com.blankj.utilcode.util.SPUtils;
import com.blankj.utilcode.util.ThreadUtils;
import com.blankj.utilcode.util.TimeUtils;
import com.blankj.utilcode.util.ToastUtils;
import com.blankj.utilcode.util.Utils;
import com.google.common.collect.Lists;
import com.viegre.nas.pad.R;
import com.viegre.nas.pad.activity.BlueToothBindStatusActivity;
import com.viegre.nas.pad.config.BusConfig;
import com.viegre.nas.pad.config.PathConfig;
import com.viegre.nas.pad.config.SPConfig;
import com.viegre.nas.pad.config.UrlConfig;
import com.viegre.nas.pad.entity.ExternalDriveEntity;
import com.viegre.nas.pad.entity.FtpCategoryEntity;
import com.viegre.nas.pad.entity.FtpCmdEntity;
import com.viegre.nas.pad.entity.FtpFileBackupEntity;
import com.viegre.nas.pad.entity.FtpFileEntity;
import com.viegre.nas.pad.entity.FtpFileQueryEntity;
import com.viegre.nas.pad.entity.FtpFileQueryPaginationEntity;
import com.viegre.nas.pad.entity.MQTTMsgEntity;
import com.viegre.nas.pad.entity.MqttGetUserimage;
import com.viegre.nas.pad.interceptor.TokenInterceptor;
<<<<<<< HEAD
=======
import com.viegre.nas.pad.manager.PopupManager;
import com.viegre.nas.pad.manager.RxHttpManager;
import com.viegre.nas.pad.popup.LoginTimePopup;
>>>>>>> 3aa4298b
import com.viegre.nas.pad.task.VoidTask;
import com.viegre.nas.pad.util.CommonUtils;
import com.viegre.nas.pad.util.MediaScanner;
import com.yanzhenjie.andserver.AndServer;
import com.yanzhenjie.andserver.Server;

import net.lingala.zip4j.ZipFile;
import net.lingala.zip4j.exception.ZipException;

import org.eclipse.paho.android.service.MqttAndroidClient;
import org.eclipse.paho.client.mqttv3.IMqttDeliveryToken;
import org.eclipse.paho.client.mqttv3.MqttCallbackExtended;
import org.eclipse.paho.client.mqttv3.MqttConnectOptions;
import org.eclipse.paho.client.mqttv3.MqttException;
import org.eclipse.paho.client.mqttv3.MqttMessage;
import org.eclipse.paho.client.mqttv3.persist.MemoryPersistence;
import org.greenrobot.eventbus.EventBus;
import org.jetbrains.annotations.NotNull;
import org.litepal.LitePal;

import java.io.File;
import java.io.IOException;
import java.nio.charset.StandardCharsets;
import java.text.SimpleDateFormat;
import java.util.ArrayList;
import java.util.HashMap;
import java.util.List;
import java.util.Locale;
import java.util.Map;
import java.util.Random;
import java.util.concurrent.TimeUnit;
import java.util.stream.Collectors;

import androidx.core.app.NotificationCompat;
import custom.fileobserver.FileListener;
import custom.fileobserver.FileWatcher;
<<<<<<< HEAD
=======
import io.reactivex.rxjava3.android.schedulers.AndroidSchedulers;
import io.reactivex.rxjava3.annotations.NonNull;
import io.reactivex.rxjava3.core.Observer;
import io.reactivex.rxjava3.disposables.Disposable;
import okhttp3.Call;
import okhttp3.Callback;
import okhttp3.FormBody;
import okhttp3.OkHttpClient;
import okhttp3.RequestBody;
import rxhttp.RxHttp;
import rxhttp.RxHttpPlugins;
>>>>>>> 3aa4298b

/**
 * Created by レインマン on 2021/04/12 09:40 with Android Studio.
 */
public class MQTTService extends Service {

    private final String TAG = MQTTService.class.getSimpleName();

    private MqttConnectOptions mMqttConnectOptions;
    private MqttAndroidClient mMqttAndroidClient;
    private FileWatcher mFileWatcher;
    private TipsDevicesFriend tipsdevicesfriend;
    private welcomebind welcomeBindStr;
    private userUpBind upBindStr;
    private Server mServer;

    @Override
    public void onCreate() {
        super.onCreate();
        initAndServer();
    }

    @Override
    public int onStartCommand(Intent intent, int flags, int startId) {
        createNotificationChannel();
        registerNetworkStatusChangedListener();
//		initFileWatcher();
        startAndServer();
        initMqttAndroidClient();
        return START_STICKY;
    }

    @Override
    public void onDestroy() {
        stopAndServer();
        if (null != mFileWatcher) {
            mFileWatcher.stopWatching();
        }
        if (null != mMqttAndroidClient) {
            try {
                if (mMqttAndroidClient.isConnected()) {
                    mMqttAndroidClient.disconnect();
                }
            } catch (MqttException e) {
                e.printStackTrace();
            }
            mMqttAndroidClient.close();
        }
        if (null != mOnNetworkStatusChangedListener) {
            NetworkUtils.unregisterNetworkStatusChangedListener(mOnNetworkStatusChangedListener);
        }
        super.onDestroy();
    }

    private void initAndServer() {
        mServer =
                AndServer.webServer(this).port(8080).timeout(15, TimeUnit.SECONDS).listener(new Server.ServerListener() {
                    @Override
                    public void onStarted() {
                        LogUtils.iTag(TAG, "AndServer已启动", NetworkUtils.getIPAddress(true));
                    }

                    @Override
                    public void onStopped() {
                        LogUtils.iTag(TAG, "AndServer已停止");
                    }

                    @Override
                    public void onException(Exception e) {
                        e.printStackTrace();
                        LogUtils.eTag(TAG, "AndServer异常");
                    }
                }).build();
    }

    private void startAndServer() {
        mServer.startup();
    }

    private void stopAndServer() {
        mServer.shutdown();
    }

    private void initFileWatcher() {
        mFileWatcher = new FileWatcher(PathConfig.NAS.substring(0, PathConfig.NAS.length() - 1), true,
                FileWatcher.ALL_EVENTS);
        mFileWatcher.setFileListener(new FileListener() {
            @Override
            public void onFileOpen(String path) {
                MediaScannerConnection.scanFile(Utils.getApp(), new String[]{path}, null, null);
            }

            @Override
            public void onFileCreated(String path) {
                MediaScannerConnection.scanFile(Utils.getApp(), new String[]{path}, null, null);
            }

            @Override
            public void onFileDeleted(String path) {
                MediaScannerConnection.scanFile(Utils.getApp(), new String[]{path}, null, null);
            }

            @Override
            public void onFileModified(String path) {
                MediaScannerConnection.scanFile(Utils.getApp(), new String[]{path}, null, null);
            }

            @Override
            public void onFileRenamed(String oldPath, String newPath) {
                MediaScannerConnection.scanFile(Utils.getApp(), new String[]{oldPath, newPath}, null, null);
            }
        });
        mFileWatcher.startWatching();
    }

    private void initMqttConnectOptions() {
        mMqttConnectOptions = new MqttConnectOptions();
        mMqttConnectOptions.setAutomaticReconnect(true);
        mMqttConnectOptions.setCleanSession(true);//是否清空客户端的连接记录。若为true，则断开后，broker将自动清除该客户端连接信息
        mMqttConnectOptions.setConnectionTimeout(60);
        mMqttConnectOptions.setKeepAliveInterval(60);
        mMqttConnectOptions.setUserName("study_pen");
        mMqttConnectOptions.setPassword("lMz^zBrG2Gtu".toCharArray());
        mMqttConnectOptions.setMqttVersion(MqttConnectOptions.MQTT_VERSION_3_1_1);//选择MQTT版本
    }

    private void initMqttAndroidClient() {
        initMqttConnectOptions();
        try {
            MemoryPersistence memoryPersistence = new MemoryPersistence();
            mMqttAndroidClient = new MqttAndroidClient(Utils.getApp(),
                    UrlConfig.MQTT_SERVER,
                    "nas/" + SPUtils.getInstance().getString(SPConfig.ANDROID_ID),
                    memoryPersistence);

            mMqttAndroidClient.setCallback(mMqttCallbackExtended);
            mMqttAndroidClient.connect(mMqttConnectOptions);
        } catch (MqttException e) {
            LogUtils.eTag(TAG, e.toString());
        }
    }

    private final MqttCallbackExtended mMqttCallbackExtended = new MqttCallbackExtended() {
        @Override
        public void connectComplete(boolean reconnect, String serverURI) {
            LogUtils.iTag(TAG, "Mqtt连接成功, sn = " + SPUtils.getInstance().getString(SPConfig.ANDROID_ID) + ", " +
                    "serverUri = " + serverURI);
            try {
                mMqttAndroidClient.subscribe("nas/device/" + SPUtils.getInstance().getString(SPConfig.ANDROID_ID), 1);
            } catch (MqttException e) {
                LogUtils.eTag(TAG, e.toString());
            }
        }

        @Override
        public void connectionLost(Throwable cause) {
            LogUtils.eTag(TAG, "connectionLost: " + cause.toString());
        }

        @Override
        public void messageArrived(String topic, MqttMessage message) {
            try {
                if (null != message) {
                    String json = new String(message.getPayload(), StandardCharsets.UTF_8);
                    LogUtils.iTag(TAG, "收到消息, topic = " + topic);
                    LogUtils.json(TAG, json);
                    parseMessage(json);
                } else {
                    LogUtils.eTag(TAG, "消息为空");
                }
            } catch (Exception e) {
                LogUtils.eTag(TAG, e.toString());
            }
        }

        @Override
        public void deliveryComplete(IMqttDeliveryToken token) {
            if (null != token) {
                try {
                    LogUtils.iTag(TAG, "消息发送完毕");
                    LogUtils.json(TAG, new String(token.getMessage().getPayload()));
                } catch (MqttException e) {
                    LogUtils.eTag(TAG, "deliveryComplete: connectionLost", e.toString());
                }
            } else {
                LogUtils.eTag(TAG, "deliveryComplete: token为空");
            }
        }
    };

    @SuppressLint("NewApi")
    private void createNotificationChannel() {
        String CHANNEL_ID = "nas_channel_mqtt";
        NotificationChannel notificationChannel = new NotificationChannel(CHANNEL_ID, CHANNEL_ID,
                NotificationManager.IMPORTANCE_NONE);
        ((NotificationManager) getSystemService(Context.NOTIFICATION_SERVICE)).createNotificationChannel(notificationChannel);
        Notification notification = new NotificationCompat.Builder(this, CHANNEL_ID).setContentTitle("")
                .setContentText("")
                .setSmallIcon(R.drawable.ic_launcher_foreground)
                .setChannelId(CHANNEL_ID)
                .build();
        startForeground(0x02, notification);
    }

    /**
     * 生成MQTT消息
     *
     * @param msgType
     * @param action
     * @param toId
     * @return MQTT消息
     */
    private MQTTMsgEntity getMQTTMsg(String msgType, String action, String toId) {
        return new MQTTMsgEntity(msgType, action, toId);
    }

    /**
     * 发送消息
     *
     * @param mqttMsgEntity
     */
    public void sendMQTTMsg(MQTTMsgEntity mqttMsgEntity) {
        MqttMessage mqttMessage = new MqttMessage();
        mqttMessage.setPayload(JSON.toJSONString(mqttMsgEntity).getBytes());//设置消息内容
        mqttMessage.setQos(1);//设置消息发送质量，可为0,1,2.
        mqttMessage.setRetained(false);//服务器是否保存最后一条消息，若保存，client再次上线时，将再次受到上次发送的最后一条消息。
        try {
            mMqttAndroidClient.publish("nas/user/" + mqttMsgEntity.getToId(), mqttMessage);//设置消息的topic，并发送。
        } catch (MqttException e) {
            LogUtils.eTag(TAG, "sendMqttMsg", e.toString());
        }
    }

    @SuppressLint("NewApi")
    private void parseMessage(String message) {
//		{"action":"addFriendResult","fromId":"appService","itemType":0,"msgType":"notify",
//		"param":{"handleTime":"2021-07-05T15:17:06.509","requestedSn":"5830e3fbe8c57dd5","status":1},
//		"timeStamp":1625469426,"toId":"6fa8295f4764b429"}
//        {"action":"addFriendResult","fromId":"appService","itemType":0,"msgType":"notify","param":{"handleTime":"2021-07-30T16:07:33.580","requestedSn":"8e42a826eed81ee7","status":1},"timeStamp":1627632453,"toId":"955b79091f3c4d19"}
        MQTTMsgEntity mqttMsgEntity = JSON.parseObject(message, MQTTMsgEntity.class);
        switch (mqttMsgEntity.getMsgType()) {
            case MQTTMsgEntity.TYPE_REQUEST:
                switch (mqttMsgEntity.getAction()) {
                    case MQTTMsgEntity.MSG_ADD_FRIEND_REQUEST:
                        String requesterID = JSON.parseObject(mqttMsgEntity.getParam()).getString("requester");
                        Log.d("MSG_ADD_FRIEND_REQUEST：", message);
                        if (null != tipsdevicesfriend) {
                            tipsdevicesfriend.onTipsdevicesFriend(requesterID);
                        }
                        break;

                    default:
                        break;
                }

                break;
            case MQTTMsgEntity.TYPE_NOTIFY://添加设备好友
                switch (mqttMsgEntity.getAction()) {
                    case MQTTMsgEntity.MSG_ADDFRIENDRESULT:
                        String status = JSON.parseObject(mqttMsgEntity.getParam()).getString("status");
                        String requestedSn = JSON.parseObject(mqttMsgEntity.getParam()).getString("requestedSn");
                        Log.d("MSG_ADDFRIENDRESULT：", message);
                        if (null != tipsdevicesfriend) {
                            tipsdevicesfriend.onTipsdevicesFriendStatus(status,requestedSn);
                        }
                        break;
                    //登录设备
                    case MQTTMsgEntity.MSG_SCAN_LOGIN://扫码登录过来
                        String token = JSON.parseObject(mqttMsgEntity.getParam()).getString(SPConfig.TOKEN);
                        String phone = JSON.parseObject(mqttMsgEntity.getParam()).getString(SPConfig.PHONE);
                        String avatar = JSON.parseObject(mqttMsgEntity.getParam()).getString(SPConfig.AVATAR);
                        String hour = JSON.parseObject(mqttMsgEntity.getParam()).getString(SPConfig.HOUR);
                        TokenInterceptor.saveTokenInfo(phone, token);
                        SPUtils.getInstance().put(SPConfig.AVATAR, avatar);
                        JSONObject js = new JSONObject();
                        js.put("phone", SPUtils.getInstance().getString(SPConfig.PHONE));
                        js.put(SPConfig.TOKEN_START_TIME, System.currentTimeMillis());
                        js.put(SPConfig.USERICON, avatar);
                        js.put(SPConfig.TOKEN_HOUR_TIME, hour);
                        SPUtils.getInstance().put(SPConfig.TOKEN_TIME, js.toString());
                        getUserImg();
//                        ActivityUtils.finishActivity(LoginActivity.class);
                        break;

                    //设备信息
                    case MQTTMsgEntity.MSG_DEVICE_INFO:
                        ThreadUtils.executeByCached(new VoidTask() {
                            @Override
                            public Void doInBackground() {
                                Map<String, Object> deviceInfoMap = new HashMap<>();
                                deviceInfoMap.put("name", "国乾NAS 2020");
                                deviceInfoMap.put("mac", DeviceUtils.getMacAddress());
                                deviceInfoMap.put("ip", NetworkUtils.getIPAddress(true));
                                deviceInfoMap.put("cpu", "Cortex-A53 8核 1.5GHz");
                                ActivityManager activityManager =
                                        (ActivityManager) getSystemService(Context.ACTIVITY_SERVICE);
                                ActivityManager.MemoryInfo memoryInfo = new ActivityManager.MemoryInfo();
                                activityManager.getMemoryInfo(memoryInfo);
                                deviceInfoMap.put("ram", memoryInfo.totalMem);
                                deviceInfoMap.put("status", "正常");
                                deviceInfoMap.put("runningTime", SystemClock.elapsedRealtime());
                                deviceInfoMap.put("driveSn", "000000000033");
                                deviceInfoMap.put("driveStatus", "正常");
                                deviceInfoMap.put("driveModel", "1816");
                                deviceInfoMap.put("driveCapacity", FileUtils.getFsTotalSize(PathConfig.NAS));
                                MQTTMsgEntity deviceInfoMsg = getMQTTMsg(MQTTMsgEntity.TYPE_NOTIFY,
                                        MQTTMsgEntity.MSG_DEVICE_INFO,
                                        mqttMsgEntity.getFromId());
                                deviceInfoMsg.setParam(new JSONObject(deviceInfoMap).toJSONString());
                                sendMQTTMsg(deviceInfoMsg);
                                return null;
                            }
                        });
                        break;

                    //公共/私人存储空间
                    case MQTTMsgEntity.MSG_STORAGE_INFO:
                        ThreadUtils.executeByCached(new VoidTask() {
                            @Override
                            public Void doInBackground() {
                                Map<String, Object> storageInfoMap = new HashMap<>();
                                storageInfoMap.put("total", FileUtils.getFsTotalSize(PathConfig.NAS));
                                storageInfoMap.put("publicUsed",
                                        getDirLength(FileUtils.getFileByPath(PathConfig.PUBLIC)));
                                List<File> privateDirList = FileUtils.listFilesInDir(PathConfig.PRIVATE);
                                if (!privateDirList.isEmpty()) {
                                    Map<String, Object> privateDirMap = new HashMap<>();
                                    for (File file : privateDirList) {
                                        if (FileUtils.isDir(file)) {
                                            privateDirMap.put(file.getName(), getDirLength(file));
                                        }
                                    }
                                    if (!privateDirMap.isEmpty()) {
                                        JSONObject privateDirJson = new JSONObject(privateDirMap);
                                        storageInfoMap.put("privateUsed", privateDirJson.toJSONString());
                                    }
                                } else {
                                    storageInfoMap.put("publicUsed", 0);
                                }
                                MQTTMsgEntity storageInfoMsg = getMQTTMsg(MQTTMsgEntity.TYPE_NOTIFY,
                                        MQTTMsgEntity.MSG_STORAGE_INFO,
                                        mqttMsgEntity.getFromId());
                                storageInfoMsg.setParam(new JSONObject(storageInfoMap).toJSONString());
                                sendMQTTMsg(storageInfoMsg);
                                return null;
                            }
                        });
                        break;

                    //外部设备列表
                    case MQTTMsgEntity.MSG_EXTERNAL_DRIVE_LIST:
                        ThreadUtils.executeByCached(new VoidTask() {
                            @Override
                            public Void doInBackground() {
                                List<ExternalDriveEntity> list = new ArrayList<>();
                                list.add(new ExternalDriveEntity("USB Storage", PathConfig.NAS));
                                Map<String, Object> externalDriveListMap = new HashMap<>();
                                externalDriveListMap.put("externalDriveList", list);
                                MQTTMsgEntity externalDriveListMsg = getMQTTMsg(MQTTMsgEntity.TYPE_NOTIFY,
                                        MQTTMsgEntity.MSG_EXTERNAL_DRIVE_LIST,
                                        mqttMsgEntity.getFromId());
                                externalDriveListMsg.setParam(new JSONObject(externalDriveListMap).toJSONString());
                                sendMQTTMsg(externalDriveListMsg);
                                return null;
                            }
                        });
                        break;
                    //设备解绑
                    case MQTTMsgEntity.MSG_UNBUNDING:
                        String userName1 = JSON.parseObject(mqttMsgEntity.getParam()).getString("userName");
                        if (upBindStr != null) {
                            upBindStr.onUpBind(userName1 + "已经解绑成功");
                        }
                        break;
                    //设备绑定
                    case MQTTMsgEntity.MSG_BIND_RESULT:
                        String userName = JSON.parseObject(mqttMsgEntity.getParam()).getString("userName");
                        String sn = JSON.parseObject(mqttMsgEntity.getParam()).getString("sn");
                        //0 申请中、1 普通角色、2 拒绝、3 管理员
                        int state = JSON.parseObject(mqttMsgEntity.getParam()).getInteger("state");
                        LogUtils.iTag(TAG, "绑定结果: ", userName, sn, state);
                        if (2 == state) {
                            ToastUtils.showShort("管理员拒绝绑定");
                            ActivityUtils.finishActivity(BlueToothBindStatusActivity.class);
                        } else if (1 == state || 3 == state) {
                            if (welcomeBindStr != null) {
                                if (SPUtils.getInstance().getBoolean("bleBound", false)) {
                                    EventBus.getDefault().postSticky(BusConfig.DEVICE_BOUND_SUCCESS);
                                } else {
                                    CommonUtils.showToast("绑定成功，请稍等");
                                    welcomeBindStr.onWelcomeBind("绑定成功");
                                }
                            }
                        }
                        break;

                    default:
                        break;
                }
                break;

            case MQTTMsgEntity.TYPE_CMD:
                switch (mqttMsgEntity.getAction()) {
                    //磁盘整理
                    case MQTTMsgEntity.MSG_DISK_DEFRAGMENT:
                        ThreadUtils.executeByCachedWithDelay(new VoidTask() {
                            @Override
                            public Void doInBackground() {
                                Map<String, Object> diskDefragmentMap = new HashMap<>();
                                diskDefragmentMap.put("result", true);
                                MQTTMsgEntity diskDefragmentMsg = getMQTTMsg(MQTTMsgEntity.TYPE_CMD,
                                        MQTTMsgEntity.MSG_DISK_DEFRAGMENT,
                                        mqttMsgEntity.getFromId());
                                diskDefragmentMsg.setParam(new JSONObject(diskDefragmentMap).toJSONString());
                                sendMQTTMsg(diskDefragmentMsg);
                                return null;
                            }
                        }, getRandomNum(10, 20), TimeUnit.SECONDS);
                        break;

                    //还原列表
                    case MQTTMsgEntity.MSG_RESTORE_LIST:
                        ThreadUtils.executeByCached(new VoidTask() {
                            @Override
                            public Void doInBackground() {
                                Map<String, Object> restoreListMap = new HashMap<>();
                                restoreListMap.put("restoreList",
                                        LitePal.where("phoneNum = ?", mqttMsgEntity.getFromId()).find(FtpFileBackupEntity.class));
                                MQTTMsgEntity restoreListMsg = getMQTTMsg(MQTTMsgEntity.TYPE_CMD,
                                        MQTTMsgEntity.MSG_RESTORE_LIST,
                                        mqttMsgEntity.getFromId());
                                restoreListMsg.setParam(new JSONObject(restoreListMap).toJSONString());
                                sendMQTTMsg(restoreListMsg);
                                return null;
                            }
                        });
                        break;

                    //还原
                    case MQTTMsgEntity.MSG_RESTORE:
                        ThreadUtils.executeByCached(new VoidTask() {
                            @Override
                            public Void doInBackground() throws ZipException {
                                String restoreFilePath = JSON.parseObject(mqttMsgEntity.getParam()).getString("path");
                                new ZipFile(restoreFilePath).extractAll(PathConfig.NAS);
                                Map<String, Object> restoreParamMap = new HashMap<>();
                                restoreParamMap.put("result", true);
                                MQTTMsgEntity restoreMsg = getMQTTMsg(MQTTMsgEntity.TYPE_CMD,
                                        MQTTMsgEntity.MSG_RESTORE, mqttMsgEntity.getFromId());
                                restoreMsg.setParam(new JSONObject(restoreParamMap).toJSONString());
                                sendMQTTMsg(restoreMsg);
                                return null;
                            }

                            @Override
                            public void onFail(Throwable t) {
                                super.onFail(t);
                                Map<String, Object> restoreParamMap = new HashMap<>();
                                restoreParamMap.put("result", false);
                                MQTTMsgEntity restoreMsg = getMQTTMsg(MQTTMsgEntity.TYPE_CMD,
                                        MQTTMsgEntity.MSG_RESTORE, mqttMsgEntity.getFromId());
                                restoreMsg.setParam(new JSONObject(restoreParamMap).toJSONString());
                                sendMQTTMsg(restoreMsg);
                            }
                        });
                        break;

                    //备份
                    case MQTTMsgEntity.MSG_BACKUP:
                        ThreadUtils.executeByCached(new VoidTask() {
                            @Override
                            public Void doInBackground() throws Throwable {
                                String backupDirPath = JSON.parseObject(mqttMsgEntity.getParam()).getString("path");
                                String backupFileName = "备份" + TimeUtils.getNowString(new SimpleDateFormat(
                                        "yyyyMMddHHmmss",
                                        Locale.getDefault())) + ".zip";
                                String backupPath = backupDirPath + backupFileName;
                                MQTTMsgEntity backupMsg = getMQTTMsg(MQTTMsgEntity.TYPE_CMD, MQTTMsgEntity.MSG_BACKUP
                                        , mqttMsgEntity.getFromId());
                                ZipFile zipFile = new ZipFile(backupPath);
                                zipFile.addFolder(FileUtils.getFileByPath(PathConfig.PRIVATE + mqttMsgEntity.getFromId() + File.separator));
                                zipFile.addFolder(FileUtils.getFileByPath(PathConfig.PUBLIC));
                                new FtpFileBackupEntity(backupPath, mqttMsgEntity.getFromId()).save();
                                Map<String, Object> backupParamMap = new HashMap<>();
                                backupParamMap.put("path", backupPath);
                                backupParamMap.put("result", true);
                                backupMsg.setParam(new JSONObject(backupParamMap).toJSONString());
                                sendMQTTMsg(backupMsg);
                                return null;
                            }

                            @Override
                            public void onFail(Throwable t) {
                                super.onFail(t);
                                Map<String, Object> backupParamMap = new HashMap<>();
                                backupParamMap.put("result", false);
                                MQTTMsgEntity backupMsg = getMQTTMsg(MQTTMsgEntity.TYPE_CMD, MQTTMsgEntity.MSG_BACKUP
                                        , mqttMsgEntity.getFromId());
                                backupMsg.setParam(new JSONObject(backupParamMap).toJSONString());
                                sendMQTTMsg(backupMsg);
                            }
                        });
                        break;

                    //使用寿命检测
                    case MQTTMsgEntity.MSG_LIFE_TEST:
                        ThreadUtils.executeByCachedWithDelay(new VoidTask() {
                            @Override
                            public Void doInBackground() {
                                Map<String, Object> lifeTestMap = new HashMap<>();
                                lifeTestMap.put("days",
                                        TimeUtils.getTimeSpan(System.currentTimeMillis(),
                                                TimeUtils.string2Millis("20210401",
                                                        new SimpleDateFormat("yyyyMMdd", Locale.getDefault())),
                                                TimeConstants.DAY));
                                MQTTMsgEntity lifeTestMsg = getMQTTMsg(MQTTMsgEntity.TYPE_CMD,
                                        MQTTMsgEntity.MSG_LIFE_TEST,
                                        mqttMsgEntity.getFromId());
                                lifeTestMsg.setParam(new JSONObject(lifeTestMap).toJSONString());
                                sendMQTTMsg(lifeTestMsg);
                                return null;
                            }
                        }, getRandomNum(10, 20), TimeUnit.SECONDS);
                        break;

                    //关机
                    case MQTTMsgEntity.MSG_SHUT_DOWN:
                        ThreadUtils.executeByCached(new VoidTask() {
                            @Override
                            public Void doInBackground() {
                                Map<String, Object> shutDownMap = new HashMap<>();
                                shutDownMap.put("result", true);
                                MQTTMsgEntity shutDownMsg = getMQTTMsg(MQTTMsgEntity.TYPE_CMD,
                                        MQTTMsgEntity.MSG_SHUT_DOWN,
                                        mqttMsgEntity.getFromId());
                                shutDownMsg.setParam(new JSONObject(shutDownMap).toJSONString());
                                sendMQTTMsg(shutDownMsg);
                                return null;
                            }
                        });
                        break;

                    //重启
                    case MQTTMsgEntity.MSG_REBOOT:
                        ThreadUtils.executeByCached(new VoidTask() {
                            @Override
                            public Void doInBackground() {
                                Map<String, Object> rebootMap = new HashMap<>();
                                rebootMap.put("result", true);
                                MQTTMsgEntity rebootMsg = getMQTTMsg(MQTTMsgEntity.TYPE_CMD, MQTTMsgEntity.MSG_REBOOT
                                        , mqttMsgEntity.getFromId());
                                rebootMsg.setParam(new JSONObject(rebootMap).toJSONString());
                                sendMQTTMsg(rebootMsg);
                                return null;
                            }
                        });
                        break;

                    //ftp复制/移动/重命名
                    case MQTTMsgEntity.MSG_FTP_LOCATION:
                        ThreadUtils.executeByCached(new VoidTask() {
                            @Override
                            public Void doInBackground() {
                                String type = JSON.parseObject(mqttMsgEntity.getParam()).getString("type");
                                String destPath = JSON.parseObject(mqttMsgEntity.getParam()).getString("destPath");
                                List<FtpFileEntity> srcPathList = JSON.parseObject(mqttMsgEntity.getParam())
                                        .getJSONArray("srcPathList")
                                        .toJavaList(FtpFileEntity.class);
                                List<FtpFileEntity> doneList = new ArrayList<>();
                                boolean result;
                                FtpFileEntity ftpFile = srcPathList.stream().filter(ftpFileEntity -> {
                                    if (FileUtils.isFileExists(ftpFileEntity.getPath())) {
                                        String destFilePath = destPath + FileUtils.getFileName(ftpFileEntity.getPath());
                                        switch (type) {
                                            case FtpFileEntity.CP:
                                                if (FileUtils.isFileExists(destFilePath)) {
                                                    if (ftpFileEntity.isCoverageConfirm()) {
                                                        coverageFile(ftpFileEntity.getPath(), destPath, type, 1);
                                                    } else {
                                                        ftpFileEntity.setCoverageConfirm(true);
                                                        return true;
                                                    }
                                                } else {
                                                    FileUtils.copy(ftpFileEntity.getPath(), destFilePath);
                                                    new MediaScanner().scanFile(destFilePath);
                                                }
                                                break;

                                            case FtpFileEntity.MV:
                                                if (FileUtils.isFileExists(destFilePath)) {
                                                    if (ftpFileEntity.isCoverageConfirm()) {
                                                        coverageFile(ftpFileEntity.getPath(), destPath, type, 1);
                                                    } else {
                                                        ftpFileEntity.setCoverageConfirm(true);
                                                        return true;
                                                    }
                                                } else {
                                                    FileUtils.move(ftpFileEntity.getPath(), destFilePath);
                                                    new MediaScanner().scanFile(ftpFileEntity.getPath());
                                                    new MediaScanner().scanFile(destFilePath);
                                                    FtpFileEntity mvFtpFileEntity = LitePal.where("path = ? and state" +
                                                                    " = ?",
                                                            ftpFileEntity.getPath(),
                                                            FtpFileEntity.State.NORMAL)
                                                            .findFirst(FtpFileEntity.class);
                                                    if (null != mvFtpFileEntity) {
                                                        mvFtpFileEntity.setPath(destFilePath);
                                                        mvFtpFileEntity.save();
                                                    }
                                                }
                                                break;

                                            case FtpFileEntity.RE:
                                                if (FileUtils.isFileExists(destPath)) {
                                                    if (ftpFileEntity.isCoverageConfirm()) {
                                                        coverageFile(ftpFileEntity.getPath(), destPath, type, 1);
                                                    } else {
                                                        ftpFileEntity.setCoverageConfirm(true);
                                                        return true;
                                                    }
                                                } else {
                                                    FileUtils.rename(ftpFileEntity.getPath(),
                                                            FileUtils.getFileName(destPath));
                                                    new MediaScanner().scanFile(ftpFileEntity.getPath());
                                                    new MediaScanner().scanFile(destPath);
                                                    FtpFileEntity reFtpFileEntity = LitePal.where("path = ? and state" +
                                                                    " = ?",
                                                            ftpFileEntity.getPath(),
                                                            FtpFileEntity.State.NORMAL)
                                                            .findFirst(FtpFileEntity.class);
                                                    if (null != reFtpFileEntity) {
                                                        reFtpFileEntity.setPath(destPath);
                                                        reFtpFileEntity.save();
                                                    }
                                                }
                                                break;

                                            default:
                                                break;
                                        }
                                    }
                                    doneList.add(ftpFileEntity);
                                    return false;
                                }).findFirst().orElse(null);

                                Map<String, Object> ftpCopyParamMap = new HashMap<>();
                                if (null == ftpFile) {
                                    result = true;
                                } else {
                                    result = false;
                                    ftpCopyParamMap.put("confirmList",
                                            srcPathList.stream()
                                                    .filter(ftpFileEntity -> !doneList.contains(ftpFileEntity))
                                                    .collect(Collectors.toList()));
                                    ftpCopyParamMap.put("destPath", destPath);
                                    ftpCopyParamMap.put("type", type);
                                }
                                ftpCopyParamMap.put("result", result);
                                MQTTMsgEntity ftpCopyMsg = getMQTTMsg(MQTTMsgEntity.TYPE_CMD,
                                        MQTTMsgEntity.MSG_FTP_LOCATION,
                                        mqttMsgEntity.getFromId());
                                ftpCopyMsg.setParam(new JSONObject(ftpCopyParamMap).toJSONString());
                                sendMQTTMsg(ftpCopyMsg);
                                return null;
                            }
                        });
                        break;

                    //ftp删除
                    case MQTTMsgEntity.MSG_FTP_DELETE:
                        List<FtpCmdEntity> delPathList = JSON.parseObject(mqttMsgEntity.getParam())
                                .getJSONArray("delPathList")
                                .toJavaList(FtpCmdEntity.class);
                        ThreadUtils.executeByCached(new ThreadUtils.SimpleTask<Boolean>() {
                            @Override
                            public Boolean doInBackground() {
                                delPathList.forEach(ftpCmdEntity -> {
                                    if (FileUtils.isFileExists(ftpCmdEntity.getPath())) {
                                        FtpFileEntity ftpFile =
                                                LitePal.where("path = ?", ftpCmdEntity.getPath()).findFirst(FtpFileEntity.class);
                                        String recycledPath =
                                                PathConfig.RECYCLE_BIN + FileUtils.getFileName(ftpCmdEntity.getPath());
                                        SimpleDateFormat sdf = new SimpleDateFormat("yyyy-MM-dd HH:mm",
                                                Locale.getDefault());
                                        String deleteTime = TimeUtils.getNowString(sdf);
                                        String type = getFtpFileType(ftpCmdEntity.getPath());
                                        if (null == ftpFile) {
                                            FtpFileEntity ftpFileEntity = new FtpFileEntity(ftpCmdEntity.getPath(),
                                                    recycledPath,
                                                    TimeUtils.millis2String(FileUtils.getFileLastModified(
                                                            ftpCmdEntity.getPath()), sdf),
                                                    deleteTime,
                                                    mqttMsgEntity.getFromId(),
                                                    type,
                                                    FtpFileEntity.State.RECYCLED);
                                            ftpFileEntity.save();
                                            FileUtils.move(ftpFileEntity.getPath(), ftpFileEntity.getRecycledPath());
                                            MediaScannerConnection.scanFile(Utils.getApp(),
                                                    new String[]{ftpFileEntity.getPath(),
                                                            ftpFileEntity.getRecycledPath()},
                                                    null,
                                                    null);
                                        } else {
                                            ftpFile.setRecycledPath(recycledPath);
                                            ftpFile.setDeleteTime(deleteTime);
                                            ftpFile.setDeletePhoneNum(mqttMsgEntity.getFromId());
                                            ftpFile.setType(type);
                                            ftpFile.setState(FtpFileEntity.State.RECYCLED);
                                            ftpFile.save();
                                            FileUtils.move(ftpFile.getPath(), ftpFile.getRecycledPath());
                                            MediaScannerConnection.scanFile(Utils.getApp(),
                                                    new String[]{ftpFile.getPath(), ftpFile.getRecycledPath()},
                                                    null,
                                                    null);
                                        }
                                    }
                                });
                                return true;
                            }

                            @Override
                            public void onSuccess(Boolean result) {
                                Map<String, Object> ftpDeleteParamMap = new HashMap<>();
                                ftpDeleteParamMap.put("result", result);
                                MQTTMsgEntity ftpDeleteMsg = getMQTTMsg(MQTTMsgEntity.TYPE_CMD,
                                        MQTTMsgEntity.MSG_FTP_DELETE,
                                        mqttMsgEntity.getFromId());
                                ftpDeleteMsg.setParam(new JSONObject(ftpDeleteParamMap).toJSONString());
                                sendMQTTMsg(ftpDeleteMsg);
                            }
                        });
                        break;

                    //ftp删除列表
                    case MQTTMsgEntity.MSG_FTP_DELETE_LIST:
                        ThreadUtils.executeByCached(new ThreadUtils.SimpleTask<List<FtpFileEntity>>() {
                            @Override
                            public List<FtpFileEntity> doInBackground() {
                                return LitePal.where("deletePhoneNum = ? and state = ?", mqttMsgEntity.getFromId(),
                                        FtpFileEntity.State.RECYCLED)
                                        .order("createTime desc")
                                        .find(FtpFileEntity.class);
                            }

                            @Override
                            public void onSuccess(List<FtpFileEntity> result) {
                                Map<String, Object> ftpDeleteListMap = new HashMap<>();
                                ftpDeleteListMap.put("delPathList", result);
                                MQTTMsgEntity ftpDeleteListMsg = getMQTTMsg(MQTTMsgEntity.TYPE_CMD,
                                        MQTTMsgEntity.MSG_FTP_DELETE_LIST,
                                        mqttMsgEntity.getFromId());
                                ftpDeleteListMsg.setParam(new JSONObject(ftpDeleteListMap).toJSONString());
                                sendMQTTMsg(ftpDeleteListMsg);
                            }
                        });
                        break;

                    //ftp还原列表
                    case MQTTMsgEntity.MSG_FTP_RESTORE_LIST:
                        List<FtpCmdEntity> rstPathList = JSON.parseObject(mqttMsgEntity.getParam())
                                .getJSONArray("rstPathList")
                                .toJavaList(FtpCmdEntity.class);
                        ThreadUtils.executeByCached(new ThreadUtils.SimpleTask<Boolean>() {
                            @Override
                            public Boolean doInBackground() {
                                if (rstPathList.isEmpty()) {
                                    return false;
                                }
                                rstPathList.forEach(ftpCmdEntity -> {
                                    FtpFileEntity ftpFileEntity = LitePal.where("path = ? and deletePhoneNum = ? and " +
                                                    "state = ?",
                                            ftpCmdEntity.getPath(),
                                            mqttMsgEntity.getFromId(),
                                            FtpFileEntity.State.RECYCLED).findFirst(FtpFileEntity.class);
                                    if (null != ftpFileEntity) {
                                        ftpFileEntity.setState(FtpFileEntity.State.NORMAL);
                                        ftpFileEntity.save();
                                        FileUtils.move(ftpFileEntity.getRecycledPath(), ftpFileEntity.getPath());
                                    }
                                });
                                return true;
                            }

                            @Override
                            public void onSuccess(Boolean result) {
                                Map<String, Object> ftpRestoreParamMap = new HashMap<>();
                                ftpRestoreParamMap.put("result", result);
                                MQTTMsgEntity ftpDeleteMsg = getMQTTMsg(MQTTMsgEntity.TYPE_CMD,
                                        MQTTMsgEntity.MSG_FTP_RESTORE_LIST,
                                        mqttMsgEntity.getFromId());
                                ftpDeleteMsg.setParam(new JSONObject(ftpRestoreParamMap).toJSONString());
                                sendMQTTMsg(ftpDeleteMsg);
                            }
                        });
                        break;

                    //ftp文件清除
                    case MQTTMsgEntity.MSG_FTP_ERASE:
                        boolean erase = JSON.parseObject(mqttMsgEntity.getParam()).getBoolean("erase");
                        List<FtpCmdEntity> erasePathList = JSON.parseObject(mqttMsgEntity.getParam())
                                .getJSONArray("erasePathList")
                                .toJavaList(FtpCmdEntity.class);
                        ThreadUtils.executeByCached(new VoidTask() {
                            @Override
                            public Void doInBackground() {
                                if (erase) {
                                    List<FtpFileEntity> eraseList = LitePal.where("deletePhoneNum = ? and state = ?",
                                            mqttMsgEntity.getFromId(),
                                            FtpFileEntity.State.RECYCLED)
                                            .order("createTime desc")
                                            .find(FtpFileEntity.class);
                                    if (!eraseList.isEmpty()) {
                                        eraseList.forEach(ftpFileEntity -> {
                                            FileUtils.delete(ftpFileEntity.getRecycledPath());
                                            ftpFileEntity.delete();
                                        });
                                    }
                                } else {
                                    if (null != erasePathList && !erasePathList.isEmpty()) {
                                        erasePathList.forEach(ftpCmdEntity -> {
                                            FileUtils.delete(ftpCmdEntity.getPath());
                                            LitePal.deleteAll(FtpFileEntity.class,
                                                    "path = ? and deletePhoneNum = ? and state = ?",
                                                    ftpCmdEntity.getPath(),
                                                    mqttMsgEntity.getFromId(),
                                                    FtpFileEntity.State.RECYCLED);
                                        });
                                    }
                                }

                                Map<String, Object> ftpEraseParamMap = new HashMap<>();
                                ftpEraseParamMap.put("result", true);
                                MQTTMsgEntity ftpEraseMsg = getMQTTMsg(MQTTMsgEntity.TYPE_CMD,
                                        MQTTMsgEntity.MSG_FTP_ERASE,
                                        mqttMsgEntity.getFromId());
                                ftpEraseMsg.setParam(new JSONObject(ftpEraseParamMap).toJSONString());
                                sendMQTTMsg(ftpEraseMsg);
                                return null;
                            }
                        });
                        break;

                    //ftp文件收藏
                    case MQTTMsgEntity.MSG_FTP_FAVORITES:
                        boolean isAdd = JSON.parseObject(mqttMsgEntity.getParam()).getBoolean("isAdd");
                        List<FtpFileEntity> ftpFileEntityList = JSON.parseObject(mqttMsgEntity.getParam())
                                .getJSONArray("favoritesPathList")
                                .toJavaList(FtpFileEntity.class);
                        ThreadUtils.executeByCached(new ThreadUtils.SimpleTask<Boolean>() {
                            @Override
                            public Boolean doInBackground() {
                                if (null == ftpFileEntityList || ftpFileEntityList.isEmpty()) {
                                    return false;
                                } else {
                                    SimpleDateFormat sdf = new SimpleDateFormat("yyyy-MM-dd HH:mm",
                                            Locale.getDefault());
                                    ftpFileEntityList.forEach(ftpFileEntity -> {
                                        FtpFileEntity ftpFile = LitePal.where("path = ? and state = ?",
                                                ftpFileEntity.getPath(),
                                                FtpFileEntity.State.NORMAL).findFirst(FtpFileEntity.class);
                                        if (isAdd) {
                                            if (null == ftpFile) {
                                                ftpFileEntity.setCreateTime(TimeUtils.millis2String(FileUtils.getFileLastModified(ftpFileEntity.getPath()),
                                                                                                    sdf));
                                                ftpFileEntity.setSize(String.valueOf(FileUtils.getLength(ftpFileEntity.getPath())));
                                                ftpFileEntity.setState(FtpFileEntity.State.NORMAL);
                                                ftpFileEntity.getPickSet().add(mqttMsgEntity.getFromId());
                                                ftpFileEntity.save();
                                            } else {
                                                if (!ftpFile.getPickSet().contains(mqttMsgEntity.getFromId())) {
                                                    ftpFile.getPickSet().add(mqttMsgEntity.getFromId());
                                                    ftpFile.save();
                                                }
                                            }
                                        } else {
                                            if (null != ftpFile && ftpFile.getPickSet().contains(mqttMsgEntity.getFromId())) {
                                                ftpFile.getPickSet().remove(mqttMsgEntity.getFromId());
                                                ftpFile.save();
                                            }
                                        }
                                    });
                                }
                                return true;
                            }

                            @Override
                            public void onSuccess(Boolean result) {
                                Map<String, Object> ftpFavoritesParamMap = new HashMap<>();
                                ftpFavoritesParamMap.put("result", result);
                                MQTTMsgEntity ftpFavoritesMsg = getMQTTMsg(MQTTMsgEntity.TYPE_CMD,
                                        MQTTMsgEntity.MSG_FTP_FAVORITES,
                                        mqttMsgEntity.getFromId());
                                ftpFavoritesMsg.setParam(new JSONObject(ftpFavoritesParamMap).toJSONString());
                                sendMQTTMsg(ftpFavoritesMsg);
                            }
                        });
                        break;

                    //ftp收藏列表
                    case MQTTMsgEntity.MSG_FTP_FAVORITES_LIST:
                        ThreadUtils.executeByCached(new VoidTask() {
                            @Override
                            public Void doInBackground() {
                                Map<String, Object> ftpFavoritesListMap = new HashMap<>();
                                ftpFavoritesListMap.put("favoritesPathList",
                                        LitePal.where("state = ?", FtpFileEntity.State.NORMAL)
                                                .order("createTime desc")
                                                .find(FtpFileEntity.class)
                                                .stream()
                                                .filter(ftpFileEntity -> ftpFileEntity.getPickSet()
                                                        .contains(mqttMsgEntity.getFromId()))
                                                .collect(Collectors.toList()));
                                MQTTMsgEntity ftpFavoritesListMsg = getMQTTMsg(MQTTMsgEntity.TYPE_CMD,
                                        MQTTMsgEntity.MSG_FTP_FAVORITES_LIST,
                                        mqttMsgEntity.getFromId());
                                ftpFavoritesListMsg.setParam(new JSONObject(ftpFavoritesListMap).toJSONString());
                                sendMQTTMsg(ftpFavoritesListMsg);
                                return null;
                            }
                        });
                        break;

                    //ftp文件查询
                    case MQTTMsgEntity.MSG_FTP_QUERY_LIST:
                        ThreadUtils.executeByCached(new ThreadUtils.SimpleTask<FtpFileQueryPaginationEntity>() {
                            @Override
                            public FtpFileQueryPaginationEntity doInBackground() {
                                String queryPath = JSON.parseObject(mqttMsgEntity.getParam()).getString("path");
                                String name = JSON.parseObject(mqttMsgEntity.getParam()).getString("name");
                                int page = JSON.parseObject(mqttMsgEntity.getParam()).getInteger("page");
                                int size = JSON.parseObject(mqttMsgEntity.getParam()).getInteger("size");
                                List<FtpFileQueryEntity> ftpFileList = new ArrayList<>();
                                ContentResolver contentResolver = getContentResolver();
                                String selection;
                                String[] selectionArgs;
                                if (PathConfig.NAS.equals(queryPath)) {
                                    selection =
                                            "(" + MediaStore.Files.FileColumns.DATA + " like ? escape '/' or " + MediaStore.Files.FileColumns.DATA + " like ? escape '/') and " + MediaStore.Files.FileColumns.DISPLAY_NAME + " like ? escape '/'";
                                    selectionArgs = new String[]{CommonUtils.sqliteEscape(PathConfig.PUBLIC) + "%",
                                            CommonUtils.sqliteEscape(
                                                    PathConfig.PRIVATE + mqttMsgEntity.getFromId() + File.separator) + "%",
                                            "%" + CommonUtils.sqliteEscape(
                                                    name) + "%"};
                                } else {
                                    selection =
                                            MediaStore.Files.FileColumns.DATA + " like ? escape '/' and " + MediaStore.Files.FileColumns.DISPLAY_NAME + " like ? escape '/'";
                                    selectionArgs = new String[]{CommonUtils.sqliteEscape(queryPath) + "%",
                                            "%" + CommonUtils.sqliteEscape(name) + "%"};
                                }
                                Cursor cursor = contentResolver.query(MediaStore.Files.getContentUri("external"),
                                        new String[]{MediaStore.Files.FileColumns.DATA,
                                                MediaStore.Files.FileColumns.DISPLAY_NAME},
                                        selection,
                                        selectionArgs,
                                        null);
                                if (null != cursor) {
                                    while (cursor.moveToNext()) {
                                        String path =
                                                cursor.getString(cursor.getColumnIndexOrThrow(MediaStore.Files.FileColumns.DATA));
                                        String displayName =
                                                cursor.getString(cursor.getColumnIndexOrThrow(MediaStore.Files.FileColumns.DISPLAY_NAME));
                                        FtpFileQueryEntity ftpFileQueryEntity = new FtpFileQueryEntity();
                                        ftpFileQueryEntity.setName(displayName);
                                        ftpFileQueryEntity.setPath(path);
                                        ftpFileQueryEntity.setType(FileUtils.isDir(path) ? "dir" : "file");
                                        ftpFileQueryEntity.setCreateTime(TimeUtils.millis2String(FileUtils.getFileLastModified(path),
                                                new SimpleDateFormat("yyyy-MM-dd HH:mm",
                                                        Locale.getDefault())));
                                        ftpFileQueryEntity.setSrc(path.startsWith(PathConfig.PUBLIC) ? "public" :
                                                "private");
                                        ftpFileList.add(ftpFileQueryEntity);
                                    }
                                    cursor.close();
                                }
                                FtpFileQueryPaginationEntity ftpFileQueryPaginationEntity =
                                        new FtpFileQueryPaginationEntity();
                                ftpFileQueryPaginationEntity.setPage(page);
                                ftpFileQueryPaginationEntity.setSize(size);
                                ftpFileQueryPaginationEntity.setTotal(ftpFileList.size());
                                if (!ftpFileList.isEmpty()) {
                                    if (ftpFileList.size() <= size) {//若查询列表条数小于单页最大条数，则返回全部列表
                                        ftpFileQueryPaginationEntity.setPage(1);
                                        ftpFileQueryPaginationEntity.getQueryList().addAll(ftpFileList);
                                    } else {//开始分页
                                        List<List<FtpFileQueryEntity>> partitionList = Lists.partition(ftpFileList,
                                                size);
                                        if (page <= partitionList.size()) {
                                            ftpFileQueryPaginationEntity.getQueryList().addAll(partitionList.get(page - 1));
                                        } else {
                                            ftpFileQueryPaginationEntity.setPage(1);
                                            ftpFileQueryPaginationEntity.getQueryList().addAll(partitionList.get(0));
                                        }
                                    }
                                }
                                return ftpFileQueryPaginationEntity;
                            }

                            @Override
                            public void onSuccess(FtpFileQueryPaginationEntity result) {
                                MQTTMsgEntity ftpQueryListMsg = getMQTTMsg(MQTTMsgEntity.TYPE_CMD,
                                        MQTTMsgEntity.MSG_FTP_QUERY_LIST,
                                        mqttMsgEntity.getFromId());
                                ftpQueryListMsg.setParam(JSON.toJSONString(result));
                                sendMQTTMsg(ftpQueryListMsg);
                            }
                        });
                        break;

                    //文件分类
                    case MQTTMsgEntity.MSG_FTP_CATEGORY_LIST:
                        boolean privateOnly = JSON.parseObject(mqttMsgEntity.getParam()).getBoolean("privateOnly");
                        String category = JSON.parseObject(mqttMsgEntity.getParam()).getString("category");
                        String phoneNum = mqttMsgEntity.getFromId();
                        ThreadUtils.executeByCached(new ThreadUtils.SimpleTask<List<FtpCategoryEntity>>() {
                            @Override
                            public List<FtpCategoryEntity> doInBackground() {
                                return queryFtpCategory(privateOnly, category, phoneNum);
                            }

                            @Override
                            public void onSuccess(List<FtpCategoryEntity> result) {
                                Map<String, Object> ftpCategoryListMap = new HashMap<>();
                                ftpCategoryListMap.put("category", category);
                                ftpCategoryListMap.put("categoryList", result);
                                MQTTMsgEntity ftpCategoryListMsg = getMQTTMsg(MQTTMsgEntity.TYPE_CMD,
                                        MQTTMsgEntity.MSG_FTP_CATEGORY_LIST,
                                        mqttMsgEntity.getFromId());
                                ftpCategoryListMsg.setParam(new JSONObject(ftpCategoryListMap).toJSONString());
                                sendMQTTMsg(ftpCategoryListMsg);
                            }
                        });
                        break;

                    //ftp文件状态刷新
                    case MQTTMsgEntity.MSG_FTP_STATUS_REFRESH:
                        List<FtpCmdEntity> refreshPathList = JSON.parseObject(mqttMsgEntity.getParam())
                                .getJSONArray("refreshPathList")
                                .toJavaList(FtpCmdEntity.class);
                        ThreadUtils.executeByCached(new VoidTask() {
                            @Override
                            public Void doInBackground() {
                                if (!refreshPathList.isEmpty()) {
                                    List<String> pathList = new ArrayList<>();
                                    for (FtpCmdEntity ftpCmdEntity : refreshPathList) {
                                        pathList.add(ftpCmdEntity.getPath());
                                    }
                                    MediaScannerConnection.scanFile(Utils.getApp(), pathList.toArray(new String[0]), null, (s, uri) -> {
                                        Map<String, Object> ftpRefreshPathParamMap = new HashMap<>();
                                        ftpRefreshPathParamMap.put("result", true);
                                        MQTTMsgEntity ftpRefreshPathMsg = getMQTTMsg(MQTTMsgEntity.TYPE_CMD,
                                                MQTTMsgEntity.MSG_FTP_STATUS_REFRESH,
                                                mqttMsgEntity.getFromId());
                                        ftpRefreshPathMsg.setParam(new JSONObject(ftpRefreshPathParamMap).toJSONString());
                                        sendMQTTMsg(ftpRefreshPathMsg);
                                    });
                                }
                                return null;
                            }
                        });
                        break;

                    //ftp禁止访问列表
                    case MQTTMsgEntity.MSG_FTP_BAN_LIST:
                        boolean isBan = JSON.parseObject(mqttMsgEntity.getParam()).getBoolean("isBan");
                        String banPhoneNum = JSON.parseObject(mqttMsgEntity.getParam()).getString("banPhoneNum");
                        List<FtpFileEntity> banList = JSON.parseObject(mqttMsgEntity.getParam())
                                .getJSONArray("banList")
                                .toJavaList(FtpFileEntity.class);
                        ThreadUtils.executeByCached(new VoidTask() {
                            @Override
                            public Void doInBackground() {
                                if (null != banList && !banList.isEmpty()) {
                                    SimpleDateFormat sdf = new SimpleDateFormat("yyyy-MM-dd HH:mm", Locale.getDefault());
                                    banList.forEach(ftpFileEntity -> {
                                        FtpFileEntity fileEntity = LitePal.where("path = ? and state = ?",
                                                ftpFileEntity.getPath(),
                                                FtpFileEntity.State.NORMAL).findFirst(FtpFileEntity.class);
                                        if (isBan) {
                                            if (null == fileEntity) {
                                                ftpFileEntity.setCreateTime(TimeUtils.millis2String(FileUtils.getFileLastModified(ftpFileEntity.getPath()),
                                                                                                    sdf));
                                                ftpFileEntity.setSize(String.valueOf(FileUtils.getLength(ftpFileEntity.getPath())));
                                                ftpFileEntity.setState(FtpFileEntity.State.NORMAL);
                                                ftpFileEntity.getBanSet().add(banPhoneNum);
                                                ftpFileEntity.save();
                                            } else {
                                                if (!fileEntity.getBanSet().contains(banPhoneNum)) {
                                                    fileEntity.getBanSet().add(banPhoneNum);
                                                    fileEntity.setExt(ftpFileEntity.getExt());
                                                    fileEntity.save();
                                                }
                                            }
                                        } else {
                                            if (null != fileEntity && fileEntity.getBanSet().contains(banPhoneNum)) {
                                                fileEntity.getPickSet().remove(banPhoneNum);
                                                fileEntity.setExt("");
                                                fileEntity.save();
                                            }
                                        }
                                    });
                                }

                                Map<String, Object> ftpBanListParamMap = new HashMap<>();
                                ftpBanListParamMap.put("result", true);
                                MQTTMsgEntity ftpBanListMsg = getMQTTMsg(MQTTMsgEntity.TYPE_CMD,
                                        MQTTMsgEntity.MSG_FTP_BAN_LIST,
                                        mqttMsgEntity.getFromId());
                                ftpBanListMsg.setParam(new JSONObject(ftpBanListParamMap).toJSONString());
                                sendMQTTMsg(ftpBanListMsg);
                                return null;
                            }
                        });
                        break;

                    //ftp获取禁止访问列表
                    case MQTTMsgEntity.MSG_FTP_GET_BAN_LIST:
                        String getBanPhoneNum = JSON.parseObject(mqttMsgEntity.getParam()).getString("phoneNum");
                        ThreadUtils.executeByCached(new VoidTask() {
                            @Override
                            public Void doInBackground() {
                                Map<String, Object> ftpGetBanListMap = new HashMap<>();
                                ftpGetBanListMap.put("banList",
                                        LitePal.where("state = ?", FtpFileEntity.State.NORMAL)
                                                .order("createTime desc")
                                                .find(FtpFileEntity.class)
                                                .stream()
                                                .filter(ftpFileEntity -> ftpFileEntity.getBanSet().contains(getBanPhoneNum))
                                                .collect(Collectors.toList()));
                                MQTTMsgEntity ftpGetBanListMsg = getMQTTMsg(MQTTMsgEntity.TYPE_CMD,
                                        MQTTMsgEntity.MSG_FTP_GET_BAN_LIST,
                                        mqttMsgEntity.getFromId());
                                ftpGetBanListMsg.setParam(new JSONObject(ftpGetBanListMap).toJSONString());
                                sendMQTTMsg(ftpGetBanListMsg);
                                return null;
                            }
                        });
                        break;

                    default:
                        break;
                }
                break;

            default:
                break;
        }
    }


    /**
     * 生成一个startNum 到 endNum之间的随机数(不包含endNum的随机数)
     *
     * @param startNum
     * @param endNum
     * @return
     */
    private int getRandomNum(int startNum, int endNum) {
        if (endNum > startNum) {
            Random random = new Random();
            return random.nextInt(endNum - startNum) + startNum;
        }
        return 0;
    }

    private long getDirLength(final File dir) {
        long len = 0;
        File[] files = dir.listFiles();
        if (files != null && files.length > 0) {
            for (File file : files) {
                if (file.isDirectory()) {
                    len += getDirLength(file);
                } else {
                    len += file.length();
                }
            }
        }
        return len;
    }

    private List<FtpCategoryEntity> queryFtpCategory(boolean privateOnly, String category, String phoneNum) {
        Uri uri;
        String pathProjection, sizeProjection, selection;
        String[] selectionArgs;
        switch (category) {
            case "image":
                uri = MediaStore.Images.Media.EXTERNAL_CONTENT_URI;
                pathProjection = MediaStore.Images.Media.DATA;
                sizeProjection = MediaStore.Images.Media.SIZE;
                break;

            case "video":
                uri = MediaStore.Video.Media.EXTERNAL_CONTENT_URI;
                pathProjection = MediaStore.Video.Media.DATA;
                sizeProjection = MediaStore.Video.Media.SIZE;
                break;

            case "audio":
                uri = MediaStore.Audio.Media.EXTERNAL_CONTENT_URI;
                pathProjection = MediaStore.Audio.Media.DATA;
                sizeProjection = MediaStore.Audio.Media.SIZE;
                break;

            default:
                uri = MediaStore.Files.getContentUri("external");
                pathProjection = MediaStore.Files.FileColumns.DATA;
                sizeProjection = MediaStore.Files.FileColumns.SIZE;
                break;
        }
        if (privateOnly) {
            selection = MediaStore.Files.FileColumns.DATA + " like ?";
            selectionArgs = new String[]{PathConfig.PRIVATE + phoneNum + File.separator + "%"};
        } else {
            selection = MediaStore.Files.FileColumns.DATA + " like ? or " + MediaStore.Files.FileColumns.DATA + " like ?";
            selectionArgs = new String[]{PathConfig.PUBLIC + "%", PathConfig.PRIVATE + phoneNum + File.separator + "%"};
        }
        List<FtpCategoryEntity> list = new ArrayList<>();
        Cursor cursor = Utils.getApp().getContentResolver().query(uri, new String[]{pathProjection, sizeProjection}, selection, selectionArgs, null);
        while (cursor.moveToNext()) {
            String path = cursor.getString(cursor.getColumnIndexOrThrow(pathProjection));
            if (FileUtils.isDir(path)) {
                continue;
            }

            String src = path.startsWith(PathConfig.PUBLIC) ? "public" : "private";

            String name = FileUtils.getFileName(path);
            if ("document".equals(category) && !isDocument(FileUtils.getFileExtension(name))) {
                continue;
            }

            if ("other".equals(category)) {
                if (isImage(FileUtils.getFileExtension(name)) || isVideo(FileUtils.getFileExtension(name)) || isAudio(FileUtils.getFileExtension(name)) || isDocument(
                        FileUtils.getFileExtension(name))) {
                    continue;
                }
            }

            long time = FileUtils.getFileLastModified(path);
            String createTime = TimeUtils.millis2String(time, new SimpleDateFormat("yyyy-MM-dd HH:mm", Locale.getDefault()));
            long size = cursor.getLong(cursor.getColumnIndexOrThrow(sizeProjection));
            boolean isPick;
            FtpFileEntity ftpFileEntity = LitePal.where("path = ? and state = ?", path, FtpFileEntity.State.NORMAL).findFirst(FtpFileEntity.class);
            if (null == ftpFileEntity) {
                isPick = false;
            } else {
                isPick = ftpFileEntity.getPickSet().contains(phoneNum);
            }
            list.add(new FtpCategoryEntity(name, path, createTime, size, src, isPick));
        }
        cursor.close();
        return list;
    }

    private boolean isImage(String name) {
        List<String> nameList = new ArrayList<>();
        nameList.add("jpg");
        nameList.add("png");
        nameList.add("gif");
        nameList.add("bmp");
        nameList.add("webp");
        return nameList.contains(name.toLowerCase());
    }

    private boolean isVideo(String name) {
        List<String> nameList = new ArrayList<>();
        nameList.add("3gp");
        nameList.add("mp4");
        nameList.add("ts");
        nameList.add("mkv");
        nameList.add("avi");
        nameList.add("rm");
        nameList.add("rmvb");
        nameList.add("mov");
        return nameList.contains(name.toLowerCase());
    }

    private boolean isAudio(String name) {
        List<String> nameList = new ArrayList<>();
        nameList.add("3gp");
        nameList.add("mp3");
        nameList.add("m4a");
        nameList.add("aac");
        nameList.add("flac");
        nameList.add("wav");
        nameList.add("ogg");
        return nameList.contains(name.toLowerCase());
    }

    private boolean isDocument(String name) {
        List<String> nameList = new ArrayList<>();
        nameList.add("docx");
        nameList.add("doc");
        nameList.add("xls");
        nameList.add("xlsx");
        nameList.add("ppt");
        nameList.add("pptx");
        nameList.add("pdf");
        nameList.add("txt");
        return nameList.contains(name.toLowerCase());
    }

    private String getFtpFileType(String path) {
        if (path.startsWith(PathConfig.PRIVATE)) {
            return FtpFileEntity.Type.PRIVATE;
        } else if (path.startsWith(PathConfig.PUBLIC)) {
            return FtpFileEntity.Type.PUBLIC;
        } else {
            return FtpFileEntity.Type.UNKNOWN;
        }
    }

    private void coverageFile(String path, String destPath, String type, int index) {
        String filePath = FtpFileEntity.RE.equals(type) ? destPath : path;
        String filename = FileUtils.getFileName(filePath), name = FileUtils.getFileNameNoExtension(filePath), extension = FileUtils.getFileExtension(
                filePath), newPath;
        if (name.isEmpty() && extension.isEmpty()) {
            return;
        }
        String destDirPath = FtpFileEntity.RE.equals(type) ? FileUtils.getDirName(destPath) : destPath;
        if (name.isEmpty()) {
            newPath = destDirPath + filename + " (" + index + ")";
        } else if (extension.isEmpty()) {
            newPath = destDirPath + name + " (" + index + ")";
        } else {
            newPath = destDirPath + name + " (" + index + ")." + extension;
        }
        if (FileUtils.isFileExists(newPath)) {
            index++;
            coverageFile(path, destPath, type, index);
            return;
        }
        switch (type) {
            case FtpFileEntity.CP:
                FileUtils.copy(path, newPath);
                new MediaScanner().scanFile(newPath);
                break;

            case FtpFileEntity.MV:
                FileUtils.move(path, newPath);
                new MediaScanner().scanFile(path);
                new MediaScanner().scanFile(newPath);
                FtpFileEntity mvFtpFileEntity = LitePal.where("path = ? and state = ?", path, FtpFileEntity.State.NORMAL)
                        .findFirst(FtpFileEntity.class);
                if (null != mvFtpFileEntity) {
                    mvFtpFileEntity.setPath(newPath);
                    mvFtpFileEntity.save();
                }
                break;

            case FtpFileEntity.RE:
                FileUtils.rename(path, FileUtils.getFileName(newPath));
                new MediaScanner().scanFile(path);
                new MediaScanner().scanFile(newPath);
                FtpFileEntity reFtpFileEntity = LitePal.where("path = ? and state = ?", path, FtpFileEntity.State.NORMAL)
                        .findFirst(FtpFileEntity.class);
                if (null != reFtpFileEntity) {
                    reFtpFileEntity.setPath(newPath);
                    reFtpFileEntity.save();
                }
                break;

            default:
                break;
        }
    }

    public interface TipsDevicesFriend {
        void onTipsdevicesFriend(String requestID);

        void onTipsdevicesFriendStatus(String statusid,String requestedSn);
//        void onTipsdevicesFriendStatus(String statusid);
    }

    public interface welcomebind {
        Void onWelcomeBind(String bindStr);
    }

    public interface userUpBind {
        Void onUpBind(String bindStr);
    }

    public void setUserUpBind(userUpBind userupbind) {
        this.upBindStr = userupbind;
    }

    public void setTipsDevicesFriend(TipsDevicesFriend tipsdevicesfriend) {
        this.tipsdevicesfriend = tipsdevicesfriend;
    }

    public void setWelcomeserver(welcomebind welcomeBindStr) {
        this.welcomeBindStr = welcomeBindStr;
    }

    public welcomebind getWelcomeBindStr() {
        return welcomeBindStr;
    }

    public IBinder onBind(Intent intent) {
        return new DownLoadBinder();
    }

    public class DownLoadBinder extends Binder {
        public MQTTService getService() {
            return MQTTService.this;
        }
    }

    private void registerNetworkStatusChangedListener() {
        if (!NetworkUtils.isRegisteredNetworkStatusChangedListener(mOnNetworkStatusChangedListener)) {
            NetworkUtils.registerNetworkStatusChangedListener(mOnNetworkStatusChangedListener);
        }
    }

    private final NetworkUtils.OnNetworkStatusChangedListener mOnNetworkStatusChangedListener = new NetworkUtils.OnNetworkStatusChangedListener() {
        @Override
        public void onDisconnected() {
            EventBus.getDefault().post(BusConfig.NETWORK_DISCONNECTED);
        }

        @Override
        public void onConnected(NetworkUtils.NetworkType networkType) {
            EventBus.getDefault().post(BusConfig.NETWORK_CONNECTED);
        }
    };

    private void getUserImg() {
        String url = UrlConfig.User.GET_DOWNLOADIMGBYTE;
        String token = SPUtils.getInstance().getString(SPConfig.DEVICES_TOKEN);
        String imgId = SPUtils.getInstance().getString(SPConfig.AVATAR);
        RxHttp.postForm(url)
                .setHeader(SPConfig.TOKEN, token)
                .add(SPConfig.AVATAR, imgId)
                .asString()
                .observeOn(AndroidSchedulers.mainThread())
                .subscribe(new Observer<String>() {
                    @Override
                    public void onSubscribe(@NonNull Disposable d) {
                        Log.d("", "");
                    }

                    @Override
                    public void onNext(@NonNull String s) {
                        Gson gson = new Gson();
                        MqttGetUserimage image = gson.fromJson(s, MqttGetUserimage.class);
                        if (image.getMsg().equals("OK")) {
                            SPUtils.getInstance().put(SPConfig.USERICON, image.getData());
                            ActivityUtils.finishActivity(LoginActivity.class);
                        }
                    }

                    @Override
                    public void onError(@NonNull Throwable e) {
                    }

                    @Override
                    public void onComplete() {
                        Log.d("", "");
                    }
                });
    }
}<|MERGE_RESOLUTION|>--- conflicted
+++ resolved
@@ -33,12 +33,17 @@
 import com.blankj.utilcode.util.ToastUtils;
 import com.blankj.utilcode.util.Utils;
 import com.google.common.collect.Lists;
+import com.google.gson.Gson;
+import com.kongzue.dialog.v3.TipDialog;
 import com.viegre.nas.pad.R;
 import com.viegre.nas.pad.activity.BlueToothBindStatusActivity;
+import com.viegre.nas.pad.activity.LoginActivity;
+import com.viegre.nas.pad.activity.MainActivity;
 import com.viegre.nas.pad.config.BusConfig;
 import com.viegre.nas.pad.config.PathConfig;
 import com.viegre.nas.pad.config.SPConfig;
 import com.viegre.nas.pad.config.UrlConfig;
+import com.viegre.nas.pad.entity.DevicesTokenEntity;
 import com.viegre.nas.pad.entity.ExternalDriveEntity;
 import com.viegre.nas.pad.entity.FtpCategoryEntity;
 import com.viegre.nas.pad.entity.FtpCmdEntity;
@@ -49,12 +54,9 @@
 import com.viegre.nas.pad.entity.MQTTMsgEntity;
 import com.viegre.nas.pad.entity.MqttGetUserimage;
 import com.viegre.nas.pad.interceptor.TokenInterceptor;
-<<<<<<< HEAD
-=======
 import com.viegre.nas.pad.manager.PopupManager;
 import com.viegre.nas.pad.manager.RxHttpManager;
 import com.viegre.nas.pad.popup.LoginTimePopup;
->>>>>>> 3aa4298b
 import com.viegre.nas.pad.task.VoidTask;
 import com.viegre.nas.pad.util.CommonUtils;
 import com.viegre.nas.pad.util.MediaScanner;
@@ -89,10 +91,9 @@
 import java.util.stream.Collectors;
 
 import androidx.core.app.NotificationCompat;
+
 import custom.fileobserver.FileListener;
 import custom.fileobserver.FileWatcher;
-<<<<<<< HEAD
-=======
 import io.reactivex.rxjava3.android.schedulers.AndroidSchedulers;
 import io.reactivex.rxjava3.annotations.NonNull;
 import io.reactivex.rxjava3.core.Observer;
@@ -104,7 +105,6 @@
 import okhttp3.RequestBody;
 import rxhttp.RxHttp;
 import rxhttp.RxHttpPlugins;
->>>>>>> 3aa4298b
 
 /**
  * Created by レインマン on 2021/04/12 09:40 with Android Studio.
@@ -968,8 +968,8 @@
                                         if (isAdd) {
                                             if (null == ftpFile) {
                                                 ftpFileEntity.setCreateTime(TimeUtils.millis2String(FileUtils.getFileLastModified(ftpFileEntity.getPath()),
-                                                                                                    sdf));
-                                                ftpFileEntity.setSize(String.valueOf(FileUtils.getLength(ftpFileEntity.getPath())));
+                                                        sdf));
+                                                ftpFileEntity.setSize(FileUtils.getSize(ftpFileEntity.getPath()));
                                                 ftpFileEntity.setState(FtpFileEntity.State.NORMAL);
                                                 ftpFileEntity.getPickSet().add(mqttMsgEntity.getFromId());
                                                 ftpFileEntity.save();
@@ -1185,8 +1185,8 @@
                                         if (isBan) {
                                             if (null == fileEntity) {
                                                 ftpFileEntity.setCreateTime(TimeUtils.millis2String(FileUtils.getFileLastModified(ftpFileEntity.getPath()),
-                                                                                                    sdf));
-                                                ftpFileEntity.setSize(String.valueOf(FileUtils.getLength(ftpFileEntity.getPath())));
+                                                        sdf));
+                                                ftpFileEntity.setSize(FileUtils.getSize(ftpFileEntity.getPath()));
                                                 ftpFileEntity.setState(FtpFileEntity.State.NORMAL);
                                                 ftpFileEntity.getBanSet().add(banPhoneNum);
                                                 ftpFileEntity.save();
