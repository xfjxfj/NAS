--- conflicted
+++ resolved
@@ -132,1018 +132,6 @@
 //		});
 //	}
 
-<<<<<<< HEAD
-    private void initMqttConnectOptions() {
-        mMqttConnectOptions = new MqttConnectOptions();
-        mMqttConnectOptions.setAutomaticReconnect(true);
-        mMqttConnectOptions.setCleanSession(true);//是否清空客户端的连接记录。若为true，则断开后，broker将自动清除该客户端连接信息
-        mMqttConnectOptions.setConnectionTimeout(60);
-        mMqttConnectOptions.setKeepAliveInterval(60);
-        mMqttConnectOptions.setUserName("study_pen");
-        mMqttConnectOptions.setPassword("lMz^zBrG2Gtu".toCharArray());
-        mMqttConnectOptions.setMqttVersion(MqttConnectOptions.MQTT_VERSION_3_1_1);//选择MQTT版本
-    }
-
-    private void initMqttAndroidClient() {
-        initMqttConnectOptions();
-        try {
-            MemoryPersistence memoryPersistence = new MemoryPersistence();
-            mMqttAndroidClient = new MqttAndroidClient(Utils.getApp(),
-                    UrlConfig.MQTT_SERVER,
-                    "nas/" + SPUtils.getInstance().getString(SPConfig.ANDROID_ID),
-                    memoryPersistence);
-
-            mMqttAndroidClient.setCallback(mMqttCallbackExtended);
-            mMqttAndroidClient.connect(mMqttConnectOptions);
-        } catch (MqttException e) {
-            LogUtils.eTag(TAG, e.toString());
-        }
-    }
-
-    private final MqttCallbackExtended mMqttCallbackExtended = new MqttCallbackExtended() {
-        @Override
-        public void connectComplete(boolean reconnect, String serverURI) {
-            LogUtils.iTag(TAG, "connectComplete", SPUtils.getInstance().getString(SPConfig.ANDROID_ID), serverURI);
-            try {
-                LogUtils.iTag("topic: {}", "nas/device/" + SPUtils.getInstance().getString(SPConfig.ANDROID_ID));
-                mMqttAndroidClient.subscribe("nas/device/" + SPUtils.getInstance().getString(SPConfig.ANDROID_ID), 1);
-            } catch (MqttException e) {
-                LogUtils.eTag(TAG, e.toString());
-            }
-        }
-
-        @Override
-        public void connectionLost(Throwable cause) {
-            LogUtils.eTag(TAG, "connectionLost: " + cause.toString());
-        }
-
-        @Override
-        public void messageArrived(String topic, MqttMessage message) {
-            try {
-                if (null != message) {
-                    String json = new String(message.getPayload());
-                    LogUtils.iTag(TAG, "messageArrived", " topic: " + topic, "message: " + json);
-                    parseMessage(json);
-                } else {
-                    LogUtils.eTag(TAG, "messageArrived: 消息为空");
-                }
-            } catch (Exception e) {
-                LogUtils.eTag(TAG, e.toString());
-            }
-        }
-
-        @Override
-        public void deliveryComplete(IMqttDeliveryToken token) {
-            if (null != token) {
-                try {
-                    LogUtils.iTag(TAG, "deliveryComplete", new String(token.getMessage().getPayload()));
-                } catch (MqttException e) {
-                    LogUtils.eTag(TAG, "connectionLost", e.toString());
-                }
-            } else {
-                LogUtils.eTag(TAG, "deliveryComplete: token为空");
-            }
-        }
-    };
-
-    private void initNotificationChannel() {
-        if (Build.VERSION.SDK_INT >= Build.VERSION_CODES.O) {
-            String CHANNEL_ID = "nas_channel_mqtt";
-            NotificationChannel channel = new NotificationChannel(CHANNEL_ID, CHANNEL_ID, NotificationManager.IMPORTANCE_NONE);
-            ((NotificationManager) getSystemService(Context.NOTIFICATION_SERVICE)).createNotificationChannel(channel);
-            Notification notification = new NotificationCompat.Builder(this, CHANNEL_ID).setContentTitle("")
-                    .setContentText("")
-                    .build();
-            startForeground(1, notification);
-        }
-    }
-
-    /**
-     * 发送消息
-     *
-     * @param mqttMsgEntity
-     */
-    public void sendMQTTMsg(MQTTMsgEntity mqttMsgEntity) {
-        MqttMessage mqttMessage = new MqttMessage();
-        mqttMessage.setPayload(JSON.toJSONString(mqttMsgEntity).getBytes());//设置消息内容
-        mqttMessage.setQos(1);//设置消息发送质量，可为0,1,2.
-        mqttMessage.setRetained(false);//服务器是否保存最后一条消息，若保存，client再次上线时，将再次受到上次发送的最后一条消息。
-        try {
-            mMqttAndroidClient.publish("nas/user/" + mqttMsgEntity.getToId(), mqttMessage);//设置消息的topic，并发送。
-        } catch (MqttException e) {
-            LogUtils.eTag(TAG, "sendMqttMsg", e.toString());
-        }
-    }
-
-    private void parseMessage(String message) {
-        MQTTMsgEntity mqttMsgEntity = JSON.parseObject(message, MQTTMsgEntity.class);
-        switch (mqttMsgEntity.getMsgType()) {
-            case MQTTMsgEntity.TYPE_NOTIFY:
-                switch (mqttMsgEntity.getAction()) {
-                    //登录设备
-                    case MQTTMsgEntity.MSG_SCAN_LOGIN:
-                        String token = JSON.parseObject(mqttMsgEntity.getParam()).getString("token");
-                        String phone = JSON.parseObject(mqttMsgEntity.getParam()).getString("phone");
-                        RxHttp.setOnParamAssembly(param -> param.addHeader("token", token));
-                        SPUtils.getInstance().put(SPConfig.PHONE, phone);
-                        SPUtils.getInstance().put("token", token);
-                        EventBus.getDefault().postSticky(BusConfig.DEVICE_LOGIN);
-                        ActivityUtils.finishActivity(LoginActivity.class);
-                        break;
-                    //设备信息
-                    case MQTTMsgEntity.MSG_DEVICE_INFO:
-                        sendMQTTMsg(deviceInfo(mqttMsgEntity.getFromId()));
-                        break;
-
-
-                    //公共/私人存储空间
-                    case MQTTMsgEntity.MSG_STORAGE_INFO:
-                        sendMQTTMsg(storageInfo(mqttMsgEntity.getFromId()));
-                        break;
-
-                    //外部设备列表
-                    case MQTTMsgEntity.MSG_EXTERNAL_DRIVE_LIST:
-                        ThreadUtils.executeByCached(new ThreadUtils.SimpleTask<List<ExternalDriveEntity>>() {
-                            @Override
-                            public List<ExternalDriveEntity> doInBackground() {
-                                List<ExternalDriveEntity> list = new ArrayList<>();
-                                list.add(new ExternalDriveEntity("USB Storage", "/storage/3C3E71843E71384A/"));
-                                return list;
-                            }
-
-                            @Override
-                            public void onSuccess(List<ExternalDriveEntity> result) {
-                                Map<String, Object> externalDriveListMap = new HashMap<>();
-                                externalDriveListMap.put("externalDriveList", result);
-                                MQTTMsgEntity externalDriveListMsg = externalDriveList(mqttMsgEntity.getFromId());
-                                externalDriveListMsg.setParam(new JSONObject(externalDriveListMap).toJSONString());
-                                sendMQTTMsg(externalDriveListMsg);
-                            }
-                        });
-                        break;
-
-                    //设备绑定
-                    case MQTTMsgEntity.MSG_BIND_RESULT:
-                        String userName = JSON.parseObject(mqttMsgEntity.getParam()).getString("userName");
-                        String sn = JSON.parseObject(mqttMsgEntity.getParam()).getString("sn");
-                        //0 申请中、1 普通角色、2 拒绝、3 管理员
-                        int state = JSON.parseObject(mqttMsgEntity.getParam()).getInteger("state");
-                        LogUtils.iTag(TAG, "绑定结果: ", userName, sn, state);
-                        if (2 == state) {
-                            ToastUtils.showShort("管理员拒绝绑定");
-                        } else if (1 == state || 3 == state) {
-                            EventBus.getDefault().postSticky(BusConfig.DEVICE_BOUND);
-                            ActivityUtils.finishActivity(WelcomeActivity.class);
-                        }
-                        break;
-
-                    default:
-                        break;
-                }
-                break;
-
-            case MQTTMsgEntity.TYPE_CMD:
-                switch (mqttMsgEntity.getAction()) {
-                    //磁盘整理
-                    case MQTTMsgEntity.MSG_DISK_DEFRAGMENT:
-                        ViewUtils.runOnUiThreadDelayed(() -> sendMQTTMsg(diskDefragment(mqttMsgEntity.getFromId())),
-                                getRandomNum(10, 20) * 1000L);
-                        break;
-
-                    //还原
-                    case MQTTMsgEntity.MSG_RESTORE:
-                        Map<String, Object> restoreParamMap = new HashMap<>();
-                        ThreadUtils.executeByCached(new ThreadUtils.SimpleTask<MQTTMsgEntity>() {
-                            @Override
-                            public MQTTMsgEntity doInBackground() throws ZipException {
-                                String restoreFilePath = JSON.parseObject(mqttMsgEntity.getParam()).getString("path");
-                                MQTTMsgEntity restoreMsg = getRestoreMsg(mqttMsgEntity.getFromId());
-                                new ZipFile(restoreFilePath).extractAll(PathConfig.NAS);
-                                restoreParamMap.put("result", true);
-                                restoreMsg.setParam(new JSONObject(restoreParamMap).toJSONString());
-                                return restoreMsg;
-                            }
-
-                            @Override
-                            public void onFail(Throwable t) {
-                                super.onFail(t);
-                                MQTTMsgEntity restoreMsg = getRestoreMsg(mqttMsgEntity.getFromId());
-                                restoreParamMap.put("result", false);
-                                restoreMsg.setParam(new JSONObject(restoreParamMap).toJSONString());
-                                sendMQTTMsg(restoreMsg);
-                            }
-
-                            @Override
-                            public void onSuccess(MQTTMsgEntity result) {
-                                sendMQTTMsg(result);
-                            }
-                        });
-                        break;
-
-                    //备份
-                    case MQTTMsgEntity.MSG_BACKUP:
-                        Map<String, Object> backupParamMap = new HashMap<>();
-                        ThreadUtils.executeByCached(new ThreadUtils.SimpleTask<MQTTMsgEntity>() {
-                            @Override
-                            public MQTTMsgEntity doInBackground() throws ZipException {
-                                String backupDirPath = JSON.parseObject(mqttMsgEntity.getParam()).getString("path");
-                                String backupFileName = "备份" + TimeUtils.getNowString(new SimpleDateFormat("yyyyMMddHHmmss",
-                                        Locale.getDefault())) + ".zip";
-                                MQTTMsgEntity backupMsg = getBackupMsg(mqttMsgEntity.getFromId());
-                                ZipFile zipFile = new ZipFile(backupDirPath + backupFileName);
-                                zipFile.addFolder(FileUtils.getFileByPath(PathConfig.PRIVATE));
-                                zipFile.addFolder(FileUtils.getFileByPath(PathConfig.PUBLIC));
-                                backupParamMap.put("path", backupDirPath + backupFileName);
-                                backupParamMap.put("result", true);
-                                backupMsg.setParam(new JSONObject(backupParamMap).toJSONString());
-                                return backupMsg;
-                            }
-
-                            @Override
-                            public void onFail(Throwable t) {
-                                super.onFail(t);
-                                MQTTMsgEntity backupMsg = getBackupMsg(mqttMsgEntity.getFromId());
-                                backupParamMap.put("result", false);
-                                backupMsg.setParam(new JSONObject(backupParamMap).toJSONString());
-                                sendMQTTMsg(backupMsg);
-                            }
-
-                            @Override
-                            public void onSuccess(MQTTMsgEntity result) {
-                                sendMQTTMsg(result);
-                            }
-                        });
-                        break;
-
-                    //使用寿命检测
-                    case MQTTMsgEntity.MSG_LIFE_TEST:
-                        ViewUtils.runOnUiThreadDelayed(() -> sendMQTTMsg(lifeTest(mqttMsgEntity.getFromId())),
-                                getRandomNum(10, 20) * 1000L);
-                        break;
-
-                    //关机
-                    case MQTTMsgEntity.MSG_SHUT_DOWN:
-                        sendMQTTMsg(shutDown(mqttMsgEntity.getFromId()));
-                        break;
-
-                    //重启
-                    case MQTTMsgEntity.MSG_REBOOT:
-                        sendMQTTMsg(reboot(mqttMsgEntity.getFromId()));
-                        break;
-
-                    //ftp复制
-                    case MQTTMsgEntity.MSG_FTP_COPY:
-                        String destPath = JSON.parseObject(mqttMsgEntity.getParam()).getString("destPath");
-                        List<FtpCmdEntity> srcPathList = JSON.parseObject(mqttMsgEntity.getParam())
-                                .getJSONArray("srcPathList")
-                                .toJavaList(FtpCmdEntity.class);
-                        ThreadUtils.executeByCached(new ThreadUtils.SimpleTask<Boolean>() {
-                            @Override
-                            public Boolean doInBackground() {
-                                if (!FileUtils.isFileExists(destPath) || !FileUtils.isDir(destPath)) {
-                                    return false;
-                                }
-                                for (FtpCmdEntity ftpCmdEntity : srcPathList) {
-                                    if (!FileUtils.isFileExists(ftpCmdEntity.getPath())) {
-                                        continue;
-                                    }
-                                    FileUtils.copy(ftpCmdEntity.getPath(),
-                                            destPath + FileUtils.getFileName(ftpCmdEntity.getPath()));
-                                }
-                                return true;
-                            }
-
-                            @Override
-                            public void onSuccess(Boolean result) {
-                                Map<String, Object> ftpCopyParamMap = new HashMap<>();
-                                ftpCopyParamMap.put("result", result);
-                                MQTTMsgEntity ftpCopyMsg = ftpCopy(mqttMsgEntity.getFromId());
-                                ftpCopyMsg.setParam(new JSONObject(ftpCopyParamMap).toJSONString());
-                                sendMQTTMsg(ftpCopyMsg);
-                            }
-                        });
-                        break;
-
-                    //ftp删除
-                    case MQTTMsgEntity.MSG_FTP_DELETE:
-                        List<FtpCmdEntity> delPathList = JSON.parseObject(mqttMsgEntity.getParam())
-                                .getJSONArray("delPathList")
-                                .toJavaList(FtpCmdEntity.class);
-                        ThreadUtils.executeByCached(new ThreadUtils.SimpleTask<Boolean>() {
-                            @Override
-                            public Boolean doInBackground() {
-                                for (FtpCmdEntity ftpCmdEntity : delPathList) {
-                                    File deleteFile = FileUtils.getFileByPath(ftpCmdEntity.getPath());
-                                    if (!FileUtils.isFileExists(deleteFile)) {
-                                        continue;
-                                    }
-                                    SimpleDateFormat sdf = new SimpleDateFormat("yyyy-MM-dd HH:mm", Locale.getDefault());
-                                    String deleteTime = TimeUtils.getNowString(sdf);
-                                    String createTime = TimeUtils.millis2String(FileUtils.getFileLastModified(deleteFile), sdf);
-                                    String type;
-                                    if (ftpCmdEntity.getPath().startsWith(PathConfig.PRIVATE)) {
-                                        type = "private";
-                                    } else if (ftpCmdEntity.getPath().startsWith(PathConfig.PUBLIC)) {
-                                        type = "public";
-                                    } else {
-                                        type = "unknown";
-                                    }
-                                    RecycleBinEntity recycleBinEntity = new RecycleBinEntity(deleteTime,
-                                            createTime,
-                                            type,
-                                            ftpCmdEntity.getPath(),
-                                            PathConfig.RECYCLE_BIN + FileUtils.getFileName(
-                                                    ftpCmdEntity.getPath()));
-                                    FileUtils.move(recycleBinEntity.getPathBeforeDelete(), recycleBinEntity.getPathAfterDelete());
-                                    recycleBinEntity.save();
-                                }
-                                return true;
-                            }
-
-                            @Override
-                            public void onSuccess(Boolean result) {
-                                Map<String, Object> ftpDeleteParamMap = new HashMap<>();
-                                ftpDeleteParamMap.put("result", result);
-                                MQTTMsgEntity ftpDeleteMsg = ftpDelete(mqttMsgEntity.getFromId());
-                                ftpDeleteMsg.setParam(new JSONObject(ftpDeleteParamMap).toJSONString());
-                                sendMQTTMsg(ftpDeleteMsg);
-                            }
-                        });
-                        break;
-
-                    //ftp删除列表
-                    case MQTTMsgEntity.MSG_FTP_DELETE_LIST:
-                        ThreadUtils.executeByCached(new ThreadUtils.SimpleTask<List<RecycleBinEntity>>() {
-                            @Override
-                            public List<RecycleBinEntity> doInBackground() {
-                                return LitePal.findAll(RecycleBinEntity.class);
-                            }
-
-                            @Override
-                            public void onSuccess(List<RecycleBinEntity> result) {
-                                Map<String, Object> ftpDeleteListMap = new HashMap<>();
-                                ftpDeleteListMap.put("delPathList", result);
-                                MQTTMsgEntity ftpDeleteListMsg = ftpDeleteList(mqttMsgEntity.getFromId());
-                                ftpDeleteListMsg.setParam(new JSONObject(ftpDeleteListMap).toJSONString());
-                                sendMQTTMsg(ftpDeleteListMsg);
-                            }
-                        });
-                        break;
-
-                    //ftp还原列表
-                    case MQTTMsgEntity.MSG_FTP_RESTORE_LIST:
-                        List<FtpCmdEntity> rstPathList = JSON.parseObject(mqttMsgEntity.getParam())
-                                .getJSONArray("rstPathList")
-                                .toJavaList(FtpCmdEntity.class);
-                        ThreadUtils.executeByCached(new ThreadUtils.SimpleTask<Boolean>() {
-                            @Override
-                            public Boolean doInBackground() {
-                                if (rstPathList.isEmpty()) {
-                                    return false;
-                                }
-                                for (FtpCmdEntity ftpCmdEntity : rstPathList) {
-                                    RecycleBinEntity recycleBinEntity = LitePal.where("pathBeforeDelete = ?",
-                                            ftpCmdEntity.getPath())
-                                            .findFirst(RecycleBinEntity.class);
-                                    if (null == recycleBinEntity) {
-                                        continue;
-                                    }
-                                    FileUtils.move(recycleBinEntity.getPathAfterDelete(), recycleBinEntity.getPathBeforeDelete());
-                                    recycleBinEntity.delete();
-                                }
-                                return true;
-                            }
-
-                            @Override
-                            public void onSuccess(Boolean result) {
-                                Map<String, Object> ftpRestoreParamMap = new HashMap<>();
-                                ftpRestoreParamMap.put("result", result);
-                                MQTTMsgEntity ftpDeleteMsg = ftpRestoreList(mqttMsgEntity.getFromId());
-                                ftpDeleteMsg.setParam(new JSONObject(ftpRestoreParamMap).toJSONString());
-                                sendMQTTMsg(ftpDeleteMsg);
-                            }
-                        });
-                        break;
-
-                    //ftp文件清除
-                    case MQTTMsgEntity.MSG_FTP_ERASE:
-                        boolean erase = JSON.parseObject(mqttMsgEntity.getParam()).getBoolean("erase");
-                        List<FtpCmdEntity> erasePathList = JSON.parseObject(mqttMsgEntity.getParam())
-                                .getJSONArray("erasePathList")
-                                .toJavaList(FtpCmdEntity.class);
-                        ThreadUtils.executeByCached(new ThreadUtils.SimpleTask<Boolean>() {
-                            @Override
-                            public Boolean doInBackground() {
-                                if (erase) {
-                                    FileUtils.deleteAllInDir(PathConfig.RECYCLE_BIN);
-                                    LitePal.deleteAll(RecycleBinEntity.class);
-                                    return true;
-                                }
-                                if (null == erasePathList || erasePathList.isEmpty()) {
-                                    return false;
-                                } else {
-                                    for (FtpCmdEntity ftpCmdEntity : erasePathList) {
-                                        FileUtils.delete(ftpCmdEntity.getPath());
-                                        RecycleBinEntity recycleBinEntity = LitePal.where("pathBeforeDelete = ?",
-                                                ftpCmdEntity.getPath())
-                                                .findFirst(RecycleBinEntity.class);
-                                        if (null != recycleBinEntity) {
-                                            recycleBinEntity.delete();
-                                        }
-                                    }
-                                }
-                                return true;
-                            }
-
-                            @Override
-                            public void onSuccess(Boolean result) {
-                                Map<String, Object> ftpEraseParamMap = new HashMap<>();
-                                ftpEraseParamMap.put("result", result);
-                                MQTTMsgEntity ftpEraseMsg = ftpErase(mqttMsgEntity.getFromId());
-                                ftpEraseMsg.setParam(new JSONObject(ftpEraseParamMap).toJSONString());
-                                sendMQTTMsg(ftpEraseMsg);
-                            }
-                        });
-                        break;
-
-                    //ftp文件收藏
-                    case MQTTMsgEntity.MSG_FTP_FAVORITES:
-                        boolean isAdd = JSON.parseObject(mqttMsgEntity.getParam()).getBoolean("isAdd");
-                        List<FtpFavoritesEntity> favoritesPathList = JSON.parseObject(mqttMsgEntity.getParam())
-                                .getJSONArray("favoritesPathList")
-                                .toJavaList(FtpFavoritesEntity.class);
-                        ThreadUtils.executeByCached(new ThreadUtils.SimpleTask<Boolean>() {
-                            @Override
-                            public Boolean doInBackground() {
-                                if (null == favoritesPathList || favoritesPathList.isEmpty()) {
-                                    return false;
-                                } else {
-                                    SimpleDateFormat sdf = new SimpleDateFormat("yyyy-MM-dd HH:mm", Locale.getDefault());
-                                    for (FtpFavoritesEntity ftpFavoritesEntity : favoritesPathList) {
-                                        if (isAdd) {
-                                            ftpFavoritesEntity.setTime(TimeUtils.millis2String(FileUtils.getFileLastModified(
-                                                    ftpFavoritesEntity.getPath()), sdf));
-                                            ftpFavoritesEntity.setSize(FileUtils.getSize(ftpFavoritesEntity.getPath()));
-                                            ftpFavoritesEntity.save();
-                                        } else {
-                                            FtpFavoritesEntity ftpFavorites = LitePal.where("path = ?",
-                                                    ftpFavoritesEntity.getPath())
-                                                    .findFirst(FtpFavoritesEntity.class);
-                                            if (null != ftpFavorites) {
-                                                ftpFavorites.delete();
-                                            }
-                                        }
-                                    }
-                                }
-                                return true;
-                            }
-
-                            @Override
-                            public void onSuccess(Boolean result) {
-                                Map<String, Object> ftpFavoritesParamMap = new HashMap<>();
-                                ftpFavoritesParamMap.put("result", result);
-                                MQTTMsgEntity ftpFavoritesMsg = ftpFavorites(mqttMsgEntity.getFromId());
-                                ftpFavoritesMsg.setParam(new JSONObject(ftpFavoritesParamMap).toJSONString());
-                                sendMQTTMsg(ftpFavoritesMsg);
-                            }
-                        });
-                        break;
-
-                    //ftp收藏列表
-                    case MQTTMsgEntity.MSG_FTP_FAVORITES_LIST:
-                        ThreadUtils.executeByCached(new ThreadUtils.SimpleTask<List<FtpFavoritesEntity>>() {
-                            @Override
-                            public List<FtpFavoritesEntity> doInBackground() {
-                                return LitePal.findAll(FtpFavoritesEntity.class);
-                            }
-
-                            @Override
-                            public void onSuccess(List<FtpFavoritesEntity> result) {
-                                Map<String, Object> ftpFavoritesListMap = new HashMap<>();
-                                ftpFavoritesListMap.put("favoritesPathList", result);
-                                MQTTMsgEntity ftpFavoritesListMsg = ftpFavoritesList(mqttMsgEntity.getFromId());
-                                ftpFavoritesListMsg.setParam(new JSONObject(ftpFavoritesListMap).toJSONString());
-                                sendMQTTMsg(ftpFavoritesListMsg);
-                            }
-                        });
-                        break;
-
-                    //ftp文件查询
-                    case MQTTMsgEntity.MSG_FTP_QUERY_LIST:
-                        String name = JSON.parseObject(mqttMsgEntity.getParam()).getString("name");
-                        int page = JSON.parseObject(mqttMsgEntity.getParam()).getInteger("page");
-                        int size = JSON.parseObject(mqttMsgEntity.getParam()).getInteger("size");
-                        ThreadUtils.executeByCached(new ThreadUtils.SimpleTask<FtpFileQueryPaginationEntity>() {
-                            @Override
-                            public FtpFileQueryPaginationEntity doInBackground() {
-                                String searchTxt = sqliteEscape(name);
-                                String selection = MediaStore.Files.FileColumns.TITLE + " LIKE ? escape '/' ";
-                                String searchStr = "%" + searchTxt + "%";
-                                String[] selectionArgs = new String[]{searchStr};
-                                List<FtpFileQueryEntity> ftpFileList = new ArrayList<>();
-                                ContentResolver contentResolver = getContentResolver();
-                                Cursor cursor = contentResolver.query(MediaStore.Files.getContentUri("external"),
-                                        new String[]{MediaStore.Files.FileColumns.DATA, MediaStore.Files.FileColumns.DATE_MODIFIED, MediaStore.Files.FileColumns.TITLE},
-                                        selection,
-                                        selectionArgs,
-                                        MediaStore.Files.FileColumns.DATE_MODIFIED + " desc");
-                                if (null != cursor) {
-                                    while (cursor.moveToNext()) {
-                                        String path = cursor.getString(cursor.getColumnIndexOrThrow(MediaStore.Files.FileColumns.DATA));
-                                        if (!path.startsWith(PathConfig.PUBLIC) && !path.startsWith(PathConfig.PRIVATE)) {
-                                            continue;
-                                        }
-                                        FtpFileQueryEntity ftpFileQueryEntity = new FtpFileQueryEntity();
-                                        ftpFileQueryEntity.setName(cursor.getString(cursor.getColumnIndexOrThrow(MediaStore.Files.FileColumns.TITLE)));
-                                        ftpFileQueryEntity.setPath(path);
-                                        ftpFileQueryEntity.setType(FileUtils.isDir(path) ? "dir" : "file");
-                                        long time = cursor.getLong(cursor.getColumnIndexOrThrow(MediaStore.Files.FileColumns.DATE_MODIFIED));
-                                        ftpFileQueryEntity.setCreateTime(TimeUtils.millis2String(time,
-                                                new SimpleDateFormat(
-                                                        "yyyy-MM-dd HH:mm",
-                                                        Locale.getDefault())));
-                                        ftpFileQueryEntity.setSrc(path.startsWith(PathConfig.PUBLIC) ? "public" : "private");
-                                        ftpFileList.add(ftpFileQueryEntity);
-                                    }
-                                    cursor.close();
-                                }
-                                FtpFileQueryPaginationEntity ftpFileQueryPaginationEntity = new FtpFileQueryPaginationEntity();
-                                ftpFileQueryPaginationEntity.setPage(page);
-                                ftpFileQueryPaginationEntity.setSize(size);
-                                ftpFileQueryPaginationEntity.setTotal(ftpFileList.size());
-                                if (!ftpFileList.isEmpty()) {
-                                    if (ftpFileList.size() <= size) {//若查询列表条数小于单页最大条数，则返回全部列表
-                                        ftpFileQueryPaginationEntity.setPage(1);
-                                        ftpFileQueryPaginationEntity.getQueryList().addAll(ftpFileList);
-                                    } else {//开始分页
-                                        List<List<FtpFileQueryEntity>> partitionList = Lists.partition(ftpFileList, size);
-                                        if (page <= partitionList.size()) {
-                                            ftpFileQueryPaginationEntity.getQueryList().addAll(partitionList.get(page - 1));
-                                        } else {
-                                            ftpFileQueryPaginationEntity.setPage(1);
-                                            ftpFileQueryPaginationEntity.getQueryList().addAll(partitionList.get(0));
-                                        }
-                                    }
-                                }
-                                return ftpFileQueryPaginationEntity;
-                            }
-
-                            @Override
-                            public void onSuccess(FtpFileQueryPaginationEntity result) {
-                                MQTTMsgEntity ftpQueryListMsg = ftpQueryList(mqttMsgEntity.getFromId());
-                                ftpQueryListMsg.setParam(JSON.toJSONString(result));
-                                sendMQTTMsg(ftpQueryListMsg);
-                            }
-                        });
-                        break;
-
-                    //文件分类
-                    case MQTTMsgEntity.MSG_FTP_CATEGORY_LIST:
-                        boolean privateOnly = JSON.parseObject(mqttMsgEntity.getParam()).getBoolean("privateOnly");
-                        String category = JSON.parseObject(mqttMsgEntity.getParam()).getString("category");
-                        ThreadUtils.executeByCached(new VoidTask() {
-                            @Override
-                            public Void doInBackground() {
-                                MediaScanner mediaScanner = new MediaScanner(MQTTService.this,
-                                        () -> ThreadUtils.executeByCached(new ThreadUtils.SimpleTask<List<FtpCategoryEntity>>() {
-                                            @Override
-                                            public List<FtpCategoryEntity> doInBackground() {
-                                                return queryFtpCategory(privateOnly,
-                                                        category);
-                                            }
-
-                                            @Override
-                                            public void onSuccess(List<FtpCategoryEntity> result) {
-                                                Map<String, Object> ftpCategoryListMap = new HashMap<>();
-                                                ftpCategoryListMap.put("categoryList",
-                                                        result);
-                                                MQTTMsgEntity ftpCategoryListMsg = ftpCategoryList(
-                                                        mqttMsgEntity.getFromId());
-                                                ftpCategoryListMsg.setParam(new JSONObject(
-                                                        ftpCategoryListMap).toJSONString());
-                                                sendMQTTMsg(ftpCategoryListMsg);
-                                            }
-                                        }));
-                                mediaScanner.scanFile(new File(PathConfig.NAS));
-                                return null;
-                            }
-                        });
-                        break;
-
-                    default:
-                        break;
-                }
-                break;
-
-            default:
-                break;
-        }
-    }
-
-    /**
-     * 设备信息
-     *
-     * @param toId 目标ClientId
-     * @return MQTT消息
-     */
-    private MQTTMsgEntity deviceInfo(String toId) {
-        Map<String, Object> paramMap = new HashMap<>();
-        paramMap.put("name", "国乾NAS 2020");
-        paramMap.put("mac", DeviceUtils.getMacAddress());
-        paramMap.put("ip", NetworkUtils.getIPAddress(true));
-        paramMap.put("cpu", "Cortex-A53 8核 1.5GHz");
-        ActivityManager activityManager = (ActivityManager) getSystemService(Context.ACTIVITY_SERVICE);
-        ActivityManager.MemoryInfo memoryInfo = new ActivityManager.MemoryInfo();
-        activityManager.getMemoryInfo(memoryInfo);
-        paramMap.put("ram", memoryInfo.totalMem);
-        paramMap.put("status", "正常");
-        paramMap.put("runningTime", SystemClock.elapsedRealtime());
-        paramMap.put("driveSn", "000000000033");
-        paramMap.put("driveStatus", "正常");
-        paramMap.put("driveModel", "1816");
-        paramMap.put("driveCapacity", FileUtils.getFsTotalSize("/storage/3C3E71843E71384A/"));
-        JSONObject paramJson = new JSONObject(paramMap);
-        return new MQTTMsgEntity(MQTTMsgEntity.TYPE_NOTIFY, MQTTMsgEntity.MSG_DEVICE_INFO, toId, paramJson.toJSONString());
-    }
-
-    /**
-     * 公共/私人存储空间
-     *
-     * @param toId 目标ClientId
-     * @return MQTT消息
-     */
-    private MQTTMsgEntity storageInfo(String toId) {
-        Map<String, Object> paramMap = new HashMap<>();
-        paramMap.put("total", FileUtils.getFsTotalSize(PathConfig.NAS));
-        paramMap.put("publicUsed", getDirLength(FileUtils.getFileByPath(PathConfig.PUBLIC)));
-        List<File> privateDirList = FileUtils.listFilesInDir(PathConfig.PRIVATE);
-        if (!privateDirList.isEmpty()) {
-            Map<String, Object> privateDirMap = new HashMap<>();
-            for (File file : privateDirList) {
-                if (FileUtils.isDir(file)) {
-                    privateDirMap.put(file.getName(), getDirLength(file));
-                }
-            }
-            if (!privateDirMap.isEmpty()) {
-                JSONObject privateDirJson = new JSONObject(privateDirMap);
-                paramMap.put("privateUsed", privateDirJson.toJSONString());
-            }
-        } else {
-            paramMap.put("publicUsed", 0);
-        }
-        JSONObject paramJson = new JSONObject(paramMap);
-        return new MQTTMsgEntity(MQTTMsgEntity.TYPE_NOTIFY, MQTTMsgEntity.MSG_STORAGE_INFO, toId, paramJson.toJSONString());
-    }
-
-    /**
-     * 备份
-     *
-     * @param toId 外部设备列表
-     * @return MQTT消息
-     */
-    private MQTTMsgEntity externalDriveList(String toId) {
-        return new MQTTMsgEntity(MQTTMsgEntity.TYPE_NOTIFY, MQTTMsgEntity.MSG_EXTERNAL_DRIVE_LIST, toId);
-    }
-
-    /**
-     * 磁盘整理
-     *
-     * @param toId 目标ClientId
-     * @return MQTT消息
-     */
-    private MQTTMsgEntity diskDefragment(String toId) {
-        Map<String, Object> paramMap = new HashMap<>();
-        paramMap.put("result", true);
-        JSONObject paramJson = new JSONObject(paramMap);
-        return new MQTTMsgEntity(MQTTMsgEntity.TYPE_CMD, MQTTMsgEntity.MSG_DISK_DEFRAGMENT, toId, paramJson.toJSONString());
-    }
-
-    /**
-     * 还原
-     *
-     * @param toId 目标ClientId
-     * @return MQTT消息
-     */
-    private MQTTMsgEntity getRestoreMsg(String toId) {
-        return new MQTTMsgEntity(MQTTMsgEntity.TYPE_CMD, MQTTMsgEntity.MSG_RESTORE, toId);
-    }
-
-    /**
-     * 备份
-     *
-     * @param toId 目标ClientId
-     * @return MQTT消息
-     */
-    private MQTTMsgEntity getBackupMsg(String toId) {
-        return new MQTTMsgEntity(MQTTMsgEntity.TYPE_CMD, MQTTMsgEntity.MSG_BACKUP, toId);
-    }
-
-    /**
-     * 使用寿命检测
-     *
-     * @param toId 目标ClientId
-     * @return MQTT消息
-     */
-    private MQTTMsgEntity lifeTest(String toId) {
-        Map<String, Object> paramMap = new HashMap<>();
-        paramMap.put("days",
-                TimeUtils.getTimeSpan(System.currentTimeMillis(),
-                        TimeUtils.string2Millis("20210401",
-                                new SimpleDateFormat("yyyyMMdd", Locale.getDefault())),
-                        TimeConstants.DAY));
-        JSONObject paramJson = new JSONObject(paramMap);
-        return new MQTTMsgEntity(MQTTMsgEntity.TYPE_CMD, MQTTMsgEntity.MSG_LIFE_TEST, toId, paramJson.toJSONString());
-    }
-
-    /**
-     * 关机
-     *
-     * @param toId 目标ClientId
-     * @return MQTT消息
-     */
-    private MQTTMsgEntity shutDown(String toId) {
-        Map<String, Object> paramMap = new HashMap<>();
-        paramMap.put("result", true);
-        JSONObject paramJson = new JSONObject(paramMap);
-        return new MQTTMsgEntity(MQTTMsgEntity.TYPE_CMD, MQTTMsgEntity.MSG_SHUT_DOWN, toId, paramJson.toJSONString());
-    }
-
-    /**
-     * 重启
-     *
-     * @param toId 目标ClientId
-     * @return MQTT消息
-     */
-    private MQTTMsgEntity reboot(String toId) {
-        Map<String, Object> paramMap = new HashMap<>();
-        paramMap.put("result", true);
-        JSONObject paramJson = new JSONObject(paramMap);
-        return new MQTTMsgEntity(MQTTMsgEntity.TYPE_CMD, MQTTMsgEntity.MSG_REBOOT, toId, paramJson.toJSONString());
-    }
-
-    /**
-     * ftp复制
-     *
-     * @param toId 目标ClientId
-     * @return MQTT消息
-     */
-    private MQTTMsgEntity ftpCopy(String toId) {
-        return new MQTTMsgEntity(MQTTMsgEntity.TYPE_CMD, MQTTMsgEntity.MSG_FTP_COPY, toId);
-    }
-
-    /**
-     * ftp删除
-     *
-     * @param toId 目标ClientId
-     * @return MQTT消息
-     */
-    private MQTTMsgEntity ftpDelete(String toId) {
-        return new MQTTMsgEntity(MQTTMsgEntity.TYPE_CMD, MQTTMsgEntity.MSG_FTP_DELETE, toId);
-    }
-
-    /**
-     * ftp删除列表
-     *
-     * @param toId 目标ClientId
-     * @return MQTT消息
-     */
-    private MQTTMsgEntity ftpDeleteList(String toId) {
-        return new MQTTMsgEntity(MQTTMsgEntity.TYPE_CMD, MQTTMsgEntity.MSG_FTP_DELETE_LIST, toId);
-    }
-
-    /**
-     * ftp还原列表
-     *
-     * @param toId 目标ClientId
-     * @return MQTT消息
-     */
-    private MQTTMsgEntity ftpRestoreList(String toId) {
-        return new MQTTMsgEntity(MQTTMsgEntity.TYPE_CMD, MQTTMsgEntity.MSG_FTP_RESTORE_LIST, toId);
-    }
-
-    /**
-     * ftp文件清除
-     *
-     * @param toId 目标ClientId
-     * @return MQTT消息
-     */
-    private MQTTMsgEntity ftpErase(String toId) {
-        return new MQTTMsgEntity(MQTTMsgEntity.TYPE_CMD, MQTTMsgEntity.MSG_FTP_ERASE, toId);
-    }
-
-    /**
-     * ftp文件收藏
-     *
-     * @param toId 目标ClientId
-     * @return MQTT消息
-     */
-    private MQTTMsgEntity ftpFavorites(String toId) {
-        return new MQTTMsgEntity(MQTTMsgEntity.TYPE_CMD, MQTTMsgEntity.MSG_FTP_FAVORITES, toId);
-    }
-
-    /**
-     * ftp收藏列表
-     *
-     * @param toId 目标ClientId
-     * @return MQTT消息
-     */
-    private MQTTMsgEntity ftpFavoritesList(String toId) {
-        return new MQTTMsgEntity(MQTTMsgEntity.TYPE_CMD, MQTTMsgEntity.MSG_FTP_FAVORITES_LIST, toId);
-    }
-
-    /**
-     * ftp文件查询
-     *
-     * @param toId 目标ClientId
-     * @return MQTT消息
-     */
-    private MQTTMsgEntity ftpQueryList(String toId) {
-        return new MQTTMsgEntity(MQTTMsgEntity.TYPE_CMD, MQTTMsgEntity.MSG_FTP_QUERY_LIST, toId);
-    }
-
-    /**
-     * ftp文件分类
-     *
-     * @param toId 目标ClientId
-     * @return MQTT消息
-     */
-    private MQTTMsgEntity ftpCategoryList(String toId) {
-        return new MQTTMsgEntity(MQTTMsgEntity.TYPE_CMD, MQTTMsgEntity.MSG_FTP_CATEGORY_LIST, toId);
-    }
-
-    /**
-     * 生成一个startNum 到 endNum之间的随机数(不包含endNum的随机数)
-     *
-     * @param startNum
-     * @param endNum
-     * @return
-     */
-    private int getRandomNum(int startNum, int endNum) {
-        if (endNum > startNum) {
-            Random random = new Random();
-            return random.nextInt(endNum - startNum) + startNum;
-        }
-        return 0;
-    }
-
-    private long getDirLength(final File dir) {
-        long len = 0;
-        File[] files = dir.listFiles();
-        if (files != null && files.length > 0) {
-            for (File file : files) {
-                if (file.isDirectory()) {
-                    len += getDirLength(file);
-                } else {
-                    len += file.length();
-                }
-            }
-        }
-        return len;
-    }
-
-    private String sqliteEscape(String keyWord) {
-        keyWord = keyWord.replace("/", "//");
-        keyWord = keyWord.replace("'", "''");
-        keyWord = keyWord.replace("[", "/[");
-        keyWord = keyWord.replace("]", "/]");
-        keyWord = keyWord.replace("%", "/%");
-        keyWord = keyWord.replace("&", "/&");
-        keyWord = keyWord.replace("_", "/_");
-        keyWord = keyWord.replace("(", "/(");
-        keyWord = keyWord.replace(")", "/)");
-        return keyWord;
-    }
-
-    private List<FtpCategoryEntity> queryFtpCategory(boolean privateOnly, String category) {
-        Uri uri;
-        String pathProjection, nameProjection, timeProjection, sizeProjection;
-        switch (category) {
-            case "image":
-                uri = MediaStore.Images.Media.EXTERNAL_CONTENT_URI;
-                pathProjection = MediaStore.Images.Media.DATA;
-                nameProjection = MediaStore.Images.Media.DISPLAY_NAME;
-                timeProjection = MediaStore.Images.Media.DATE_MODIFIED;
-                sizeProjection = MediaStore.Images.Media.SIZE;
-                break;
-
-            case "video":
-                uri = MediaStore.Video.Media.EXTERNAL_CONTENT_URI;
-                pathProjection = MediaStore.Video.Media.DATA;
-                nameProjection = MediaStore.Video.Media.DISPLAY_NAME;
-                timeProjection = MediaStore.Video.Media.DATE_MODIFIED;
-                sizeProjection = MediaStore.Video.Media.SIZE;
-                break;
-
-            case "audio":
-                uri = MediaStore.Audio.Media.EXTERNAL_CONTENT_URI;
-                pathProjection = MediaStore.Audio.Media.DATA;
-                nameProjection = MediaStore.Audio.Media.DISPLAY_NAME;
-                timeProjection = MediaStore.Audio.Media.DATE_MODIFIED;
-                sizeProjection = MediaStore.Audio.Media.SIZE;
-                break;
-
-            default:
-                uri = MediaStore.Files.getContentUri("external");
-                pathProjection = MediaStore.Files.FileColumns.DATA;
-                nameProjection = MediaStore.Files.FileColumns.DISPLAY_NAME;
-                timeProjection = MediaStore.Files.FileColumns.DATE_MODIFIED;
-                sizeProjection = MediaStore.Files.FileColumns.SIZE;
-                break;
-        }
-        List<FtpCategoryEntity> list = new ArrayList<>();
-        Cursor cursor = Utils.getApp()
-                .getContentResolver()
-                .query(uri,
-                        new String[]{pathProjection, nameProjection, timeProjection, sizeProjection},
-                        null,
-                        null,
-                        null);
-        while (cursor.moveToNext()) {
-            String path = cursor.getString(cursor.getColumnIndexOrThrow(pathProjection));
-            if (FileUtils.isDir(path)) {
-                continue;
-            }
-
-            if (privateOnly) {
-                if (!path.startsWith(PathConfig.PRIVATE)) {
-                    continue;
-                }
-            } else {
-                if (!path.startsWith(PathConfig.PUBLIC) && !path.startsWith(PathConfig.PRIVATE)) {
-                    continue;
-                }
-            }
-
-            String name = cursor.getString(cursor.getColumnIndexOrThrow(nameProjection));
-            if ("document".equals(category) && !isDocument(FileUtils.getFileExtension(name).toLowerCase())) {
-                continue;
-            }
-
-            if ("other".equals(category)) {
-                if (isImage(FileUtils.getFileExtension(name).toLowerCase()) || isVideo(FileUtils.getFileExtension(name)
-                        .toLowerCase()) || isAudio(
-                        FileUtils.getFileExtension(name).toLowerCase()) || isDocument(FileUtils.getFileExtension(name)
-                        .toLowerCase())) {
-                    continue;
-                }
-            }
-
-            long time = cursor.getLong(cursor.getColumnIndexOrThrow(timeProjection));
-            String createTime = TimeUtils.millis2String(time, new SimpleDateFormat("yyyy-MM-dd HH:mm", Locale.getDefault()));
-            long size = cursor.getLong(cursor.getColumnIndexOrThrow(sizeProjection));
-            list.add(new FtpCategoryEntity(name, path, createTime, ConvertUtils.byte2FitMemorySize(size, 2)));
-        }
-        cursor.close();
-        return list;
-    }
-
-    private boolean isImage(String name) {
-        List<String> nameList = new ArrayList<>();
-        nameList.add("jpg");
-        nameList.add("png");
-        nameList.add("gif");
-        nameList.add("bmp");
-        nameList.add("webp");
-        return nameList.contains(name.toLowerCase());
-    }
-
-    private boolean isVideo(String name) {
-        List<String> nameList = new ArrayList<>();
-        nameList.add("3gp");
-        nameList.add("mp4");
-        nameList.add("ts");
-        nameList.add("mkv");
-        nameList.add("avi");
-        nameList.add("rm");
-        nameList.add("rmvb");
-        nameList.add("mov");
-        return nameList.contains(name.toLowerCase());
-    }
-
-    private boolean isAudio(String name) {
-        List<String> nameList = new ArrayList<>();
-        nameList.add("3gp");
-        nameList.add("m4a");
-        nameList.add("aac");
-        nameList.add("flac");
-        nameList.add("wav");
-        nameList.add("ogg");
-        return nameList.contains(name.toLowerCase());
-    }
-
-    private boolean isDocument(String name) {
-        List<String> nameList = new ArrayList<>();
-        nameList.add("docx");
-        nameList.add("doc");
-        nameList.add("xls");
-        nameList.add("xlsx");
-        nameList.add("ppt");
-        nameList.add("pptx");
-        nameList.add("pdf");
-        nameList.add("txt");
-        return nameList.contains(name.toLowerCase());
-    }
-=======
 	private void initMqttConnectOptions() {
 		mMqttConnectOptions = new MqttConnectOptions();
 		mMqttConnectOptions.setAutomaticReconnect(true);
@@ -2152,5 +1140,4 @@
 		nameList.add("txt");
 		return nameList.contains(name.toLowerCase());
 	}
->>>>>>> ee989814
 }