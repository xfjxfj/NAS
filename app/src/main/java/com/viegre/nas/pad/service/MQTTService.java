package com.viegre.nas.pad.service;

import android.annotation.SuppressLint;
import android.app.ActivityManager;
import android.app.Notification;
import android.app.NotificationChannel;
import android.app.NotificationManager;
import android.app.Service;
import android.content.ContentResolver;
import android.content.Context;
import android.content.Intent;
import android.database.Cursor;
import android.media.MediaScannerConnection;
import android.net.Uri;
import android.os.Binder;
import android.os.IBinder;
import android.os.SystemClock;
import android.provider.MediaStore;
import android.util.Log;

import com.alibaba.fastjson.JSON;
import com.alibaba.fastjson.JSONObject;
import com.blankj.utilcode.constant.TimeConstants;
import com.blankj.utilcode.util.ActivityUtils;
import com.blankj.utilcode.util.ConvertUtils;
import com.blankj.utilcode.util.DeviceUtils;
import com.blankj.utilcode.util.FileUtils;
import com.blankj.utilcode.util.LogUtils;
import com.blankj.utilcode.util.NetworkUtils;
import com.blankj.utilcode.util.SPUtils;
import com.blankj.utilcode.util.ThreadUtils;
import com.blankj.utilcode.util.TimeUtils;
import com.blankj.utilcode.util.ToastUtils;
import com.blankj.utilcode.util.Utils;
import com.google.common.collect.Lists;
import com.viegre.nas.pad.R;
import com.viegre.nas.pad.activity.BlueToothBindStatusActivity;
import com.viegre.nas.pad.activity.LoginActivity;
import com.viegre.nas.pad.config.BusConfig;
import com.viegre.nas.pad.config.PathConfig;
import com.viegre.nas.pad.config.SPConfig;
import com.viegre.nas.pad.config.UrlConfig;
import com.viegre.nas.pad.entity.ExternalDriveEntity;
import com.viegre.nas.pad.entity.FtpCategoryEntity;
import com.viegre.nas.pad.entity.FtpCmdEntity;
import com.viegre.nas.pad.entity.FtpFileBackupEntity;
import com.viegre.nas.pad.entity.FtpFileEntity;
import com.viegre.nas.pad.entity.FtpFileQueryEntity;
import com.viegre.nas.pad.entity.FtpFileQueryPaginationEntity;
import com.viegre.nas.pad.entity.MQTTMsgEntity;
import com.viegre.nas.pad.task.VoidTask;
import com.viegre.nas.pad.util.CommonUtils;
import com.viegre.nas.pad.util.MediaScanner;
import com.yanzhenjie.andserver.AndServer;
import com.yanzhenjie.andserver.Server;

import net.lingala.zip4j.ZipFile;
import net.lingala.zip4j.exception.ZipException;

import org.eclipse.paho.android.service.MqttAndroidClient;
import org.eclipse.paho.client.mqttv3.IMqttDeliveryToken;
import org.eclipse.paho.client.mqttv3.MqttCallbackExtended;
import org.eclipse.paho.client.mqttv3.MqttConnectOptions;
import org.eclipse.paho.client.mqttv3.MqttException;
import org.eclipse.paho.client.mqttv3.MqttMessage;
import org.eclipse.paho.client.mqttv3.persist.MemoryPersistence;
import org.greenrobot.eventbus.EventBus;
import org.litepal.LitePal;

import java.io.File;
import java.nio.charset.StandardCharsets;
import java.text.SimpleDateFormat;
import java.util.ArrayList;
import java.util.HashMap;
import java.util.List;
import java.util.Locale;
import java.util.Map;
import java.util.Random;
import java.util.concurrent.TimeUnit;
import java.util.stream.Collectors;

import androidx.core.app.NotificationCompat;

import cn.wildfire.chat.kit.Event;
import custom.fileobserver.FileListener;
import custom.fileobserver.FileWatcher;
import rxhttp.RxHttpPlugins;

/**
 * Created by レインマン on 2021/04/12 09:40 with Android Studio.
 */
public class MQTTService extends Service {

    private final String TAG = MQTTService.class.getSimpleName();

    private MqttConnectOptions mMqttConnectOptions;
    private MqttAndroidClient mMqttAndroidClient;
    private FileWatcher mFileWatcher;
    private TipsDevicesFriend tipsdevicesfriend;
    private welcomebind welcomeBindStr;
    private userUpBind upBindStr;
    private Server mServer;

    @Override
    public void onCreate() {
        super.onCreate();
        initAndServer();
    }

    @Override
    public int onStartCommand(Intent intent, int flags, int startId) {
        createNotificationChannel();
        registerNetworkStatusChangedListener();
//		initFileWatcher();
        startAndServer();
        initMqttAndroidClient();
        return START_STICKY;
    }

    @Override
    public void onDestroy() {
        stopAndServer();
        if (null != mFileWatcher) {
            mFileWatcher.stopWatching();
        }
        if (null != mMqttAndroidClient) {
            try {
                if (mMqttAndroidClient.isConnected()) {
                    mMqttAndroidClient.disconnect();
                }
            } catch (MqttException e) {
                e.printStackTrace();
            }
            mMqttAndroidClient.close();
        }
        if (null != mOnNetworkStatusChangedListener) {
            NetworkUtils.unregisterNetworkStatusChangedListener(mOnNetworkStatusChangedListener);
        }
        super.onDestroy();
    }

    private void initAndServer() {
        mServer =
                AndServer.webServer(this).port(8080).timeout(15, TimeUnit.SECONDS).listener(new Server.ServerListener() {
            @Override
            public void onStarted() {
                LogUtils.iTag(TAG, "AndServer已启动", NetworkUtils.getIPAddress(true));
            }

            @Override
            public void onStopped() {
                LogUtils.iTag(TAG, "AndServer已停止");
            }

            @Override
            public void onException(Exception e) {
                e.printStackTrace();
                LogUtils.eTag(TAG, "AndServer异常");
            }
        }).build();
    }

    private void startAndServer() {
        mServer.startup();
    }

    private void stopAndServer() {
        mServer.shutdown();
    }

    private void initFileWatcher() {
        mFileWatcher = new FileWatcher(PathConfig.NAS.substring(0, PathConfig.NAS.length() - 1), true,
                FileWatcher.ALL_EVENTS);
        mFileWatcher.setFileListener(new FileListener() {
            @Override
            public void onFileOpen(String path) {
                MediaScannerConnection.scanFile(Utils.getApp(), new String[]{path}, null, null);
            }

            @Override
            public void onFileCreated(String path) {
                MediaScannerConnection.scanFile(Utils.getApp(), new String[]{path}, null, null);
            }

            @Override
            public void onFileDeleted(String path) {
                MediaScannerConnection.scanFile(Utils.getApp(), new String[]{path}, null, null);
            }

            @Override
            public void onFileModified(String path) {
                MediaScannerConnection.scanFile(Utils.getApp(), new String[]{path}, null, null);
            }

            @Override
            public void onFileRenamed(String oldPath, String newPath) {
                MediaScannerConnection.scanFile(Utils.getApp(), new String[]{oldPath, newPath}, null, null);
            }
        });
        mFileWatcher.startWatching();
    }

    private void initMqttConnectOptions() {
        mMqttConnectOptions = new MqttConnectOptions();
        mMqttConnectOptions.setAutomaticReconnect(true);
        mMqttConnectOptions.setCleanSession(true);//是否清空客户端的连接记录。若为true，则断开后，broker将自动清除该客户端连接信息
        mMqttConnectOptions.setConnectionTimeout(60);
        mMqttConnectOptions.setKeepAliveInterval(60);
        mMqttConnectOptions.setUserName("study_pen");
        mMqttConnectOptions.setPassword("lMz^zBrG2Gtu".toCharArray());
        mMqttConnectOptions.setMqttVersion(MqttConnectOptions.MQTT_VERSION_3_1_1);//选择MQTT版本
    }

    private void initMqttAndroidClient() {
        initMqttConnectOptions();
        try {
            MemoryPersistence memoryPersistence = new MemoryPersistence();
            mMqttAndroidClient = new MqttAndroidClient(Utils.getApp(),
                    UrlConfig.MQTT_SERVER,
                    "nas/" + SPUtils.getInstance().getString(SPConfig.ANDROID_ID),
                    memoryPersistence);

            mMqttAndroidClient.setCallback(mMqttCallbackExtended);
            mMqttAndroidClient.connect(mMqttConnectOptions);
        } catch (MqttException e) {
            LogUtils.eTag(TAG, e.toString());
        }
    }

    private final MqttCallbackExtended mMqttCallbackExtended = new MqttCallbackExtended() {
        @Override
        public void connectComplete(boolean reconnect, String serverURI) {
            LogUtils.iTag(TAG, "Mqtt连接成功, sn = " + SPUtils.getInstance().getString(SPConfig.ANDROID_ID) + ", " +
                    "serverUri = " + serverURI);
            try {
                mMqttAndroidClient.subscribe("nas/device/" + SPUtils.getInstance().getString(SPConfig.ANDROID_ID), 1);
            } catch (MqttException e) {
                LogUtils.eTag(TAG, e.toString());
            }
        }

        @Override
        public void connectionLost(Throwable cause) {
            LogUtils.eTag(TAG, "connectionLost: " + cause.toString());
        }

        @Override
        public void messageArrived(String topic, MqttMessage message) {
            try {
                if (null != message) {
                    String json = new String(message.getPayload(), StandardCharsets.UTF_8);
                    LogUtils.iTag(TAG, "收到消息, topic = " + topic);
                    LogUtils.json(TAG, json);
                    parseMessage(json);
                } else {
                    LogUtils.eTag(TAG, "消息为空");
                }
            } catch (Exception e) {
                LogUtils.eTag(TAG, e.toString());
            }
        }

        @Override
        public void deliveryComplete(IMqttDeliveryToken token) {
            if (null != token) {
                try {
                    LogUtils.iTag(TAG, "消息发送完毕");
                    LogUtils.json(TAG, new String(token.getMessage().getPayload()));
                } catch (MqttException e) {
                    LogUtils.eTag(TAG, "deliveryComplete: connectionLost", e.toString());
                }
            } else {
                LogUtils.eTag(TAG, "deliveryComplete: token为空");
            }
        }
    };

    @SuppressLint("NewApi")
    private void createNotificationChannel() {
        String CHANNEL_ID = "nas_channel_mqtt";
        NotificationChannel notificationChannel = new NotificationChannel(CHANNEL_ID, CHANNEL_ID,
                NotificationManager.IMPORTANCE_NONE);
        ((NotificationManager) getSystemService(Context.NOTIFICATION_SERVICE)).createNotificationChannel(notificationChannel);
        Notification notification = new NotificationCompat.Builder(this, CHANNEL_ID).setContentTitle("")
                .setContentText("")
                .setSmallIcon(R.drawable.ic_launcher_foreground)
                .setChannelId(CHANNEL_ID)
                .build();
        startForeground(0x02, notification);
    }

    /**
     * 生成MQTT消息
     *
     * @param msgType
     * @param action
     * @param toId
     * @return MQTT消息
     */
    private MQTTMsgEntity getMQTTMsg(String msgType, String action, String toId) {
        return new MQTTMsgEntity(msgType, action, toId);
    }

    /**
     * 发送消息
     *
     * @param mqttMsgEntity
     */
    public void sendMQTTMsg(MQTTMsgEntity mqttMsgEntity) {
        MqttMessage mqttMessage = new MqttMessage();
        mqttMessage.setPayload(JSON.toJSONString(mqttMsgEntity).getBytes());//设置消息内容
        mqttMessage.setQos(1);//设置消息发送质量，可为0,1,2.
        mqttMessage.setRetained(false);//服务器是否保存最后一条消息，若保存，client再次上线时，将再次受到上次发送的最后一条消息。
        try {
            mMqttAndroidClient.publish("nas/user/" + mqttMsgEntity.getToId(), mqttMessage);//设置消息的topic，并发送。
        } catch (MqttException e) {
            LogUtils.eTag(TAG, "sendMqttMsg", e.toString());
        }
    }

    @SuppressLint("NewApi")
    private void parseMessage(String message) {
//		{"action":"addFriendResult","fromId":"appService","itemType":0,"msgType":"notify",
//		"param":{"handleTime":"2021-07-05T15:17:06.509","requestedSn":"5830e3fbe8c57dd5","status":1},
//		"timeStamp":1625469426,"toId":"6fa8295f4764b429"}
        MQTTMsgEntity mqttMsgEntity = JSON.parseObject(message, MQTTMsgEntity.class);
        switch (mqttMsgEntity.getMsgType()) {
            case MQTTMsgEntity.TYPE_REQUEST:
                switch (mqttMsgEntity.getAction()) {
                    case MQTTMsgEntity.MSG_ADD_FRIEND_REQUEST:
                        String requesterID = JSON.parseObject(mqttMsgEntity.getParam()).getString("requester");
                        Log.d("MSG_ADD_FRIEND_REQUEST：", message);
                        if (null != tipsdevicesfriend) {
                            tipsdevicesfriend.onTipsdevicesFriend(requesterID);
                        }
                        break;

                    default:
                        break;
                }

                break;
            case MQTTMsgEntity.TYPE_NOTIFY:
                switch (mqttMsgEntity.getAction()) {
                    case MQTTMsgEntity.MSG_ADDFRIENDRESULT:
                        String status = JSON.parseObject(mqttMsgEntity.getParam()).getString("status");
                        Log.d("MSG_ADDFRIENDRESULT：", message);
                        if (null != tipsdevicesfriend) {
                            tipsdevicesfriend.onTipsdevicesFriendStatus(status);
                        }
                        break;
                    //登录设备
                    case MQTTMsgEntity.MSG_SCAN_LOGIN://扫码登录未传头像信息过来
                        String token = JSON.parseObject(mqttMsgEntity.getParam()).getString(SPConfig.TOKEN);
                        String phone = JSON.parseObject(mqttMsgEntity.getParam()).getString(SPConfig.PHONE);
                        RxHttpPlugins.init(RxHttpPlugins.getOkHttpClient()).setOnParamAssembly(param -> param.addHeader(SPConfig.TOKEN, token));
                        SPUtils.getInstance().put(SPConfig.PHONE, phone);
                        SPUtils.getInstance().put(SPConfig.TOKEN, token);
//						PopupManager.INSTANCE.showCustomXPopup(this, new LoginTimePopup(this));
<<<<<<< HEAD
						ActivityUtils.finishActivity(LoginActivity.class);
						break;

					//设备信息
					case MQTTMsgEntity.MSG_DEVICE_INFO:
						ThreadUtils.executeByCached(new VoidTask() {
							@Override
							public Void doInBackground() {
								Map<String, Object> deviceInfoMap = new HashMap<>();
								deviceInfoMap.put("name", "国乾NAS 2020");
								deviceInfoMap.put("mac", DeviceUtils.getMacAddress());
								deviceInfoMap.put("ip", NetworkUtils.getIPAddress(true));
								deviceInfoMap.put("cpu", "Cortex-A53 8核 1.5GHz");
								ActivityManager activityManager = (ActivityManager) getSystemService(Context.ACTIVITY_SERVICE);
								ActivityManager.MemoryInfo memoryInfo = new ActivityManager.MemoryInfo();
								activityManager.getMemoryInfo(memoryInfo);
								deviceInfoMap.put("ram", memoryInfo.totalMem);
								deviceInfoMap.put("status", "正常");
								deviceInfoMap.put("runningTime", SystemClock.elapsedRealtime());
								deviceInfoMap.put("driveSn", "000000000033");
								deviceInfoMap.put("driveStatus", "正常");
								deviceInfoMap.put("driveModel", "1816");
								deviceInfoMap.put("driveCapacity", FileUtils.getFsTotalSize(PathConfig.NAS));
								MQTTMsgEntity deviceInfoMsg = getMQTTMsg(MQTTMsgEntity.TYPE_NOTIFY,
								                                         MQTTMsgEntity.MSG_DEVICE_INFO,
								                                         mqttMsgEntity.getFromId());
								deviceInfoMsg.setParam(new JSONObject(deviceInfoMap).toJSONString());
								sendMQTTMsg(deviceInfoMsg);
								return null;
							}
						});
						break;

					//公共/私人存储空间
					case MQTTMsgEntity.MSG_STORAGE_INFO:
						ThreadUtils.executeByCached(new VoidTask() {
							@Override
							public Void doInBackground() {
								Map<String, Object> storageInfoMap = new HashMap<>();
								storageInfoMap.put("total", FileUtils.getFsTotalSize(PathConfig.NAS));
								storageInfoMap.put("publicUsed", getDirLength(FileUtils.getFileByPath(PathConfig.PUBLIC)));
								List<File> privateDirList = FileUtils.listFilesInDir(PathConfig.PRIVATE);
								if (!privateDirList.isEmpty()) {
									Map<String, Object> privateDirMap = new HashMap<>();
									for (File file : privateDirList) {
										if (FileUtils.isDir(file)) {
											privateDirMap.put(file.getName(), getDirLength(file));
										}
									}
									if (!privateDirMap.isEmpty()) {
										JSONObject privateDirJson = new JSONObject(privateDirMap);
										storageInfoMap.put("privateUsed", privateDirJson.toJSONString());
									}
								} else {
									storageInfoMap.put("publicUsed", 0);
								}
								MQTTMsgEntity storageInfoMsg = getMQTTMsg(MQTTMsgEntity.TYPE_NOTIFY,
								                                          MQTTMsgEntity.MSG_STORAGE_INFO,
								                                          mqttMsgEntity.getFromId());
								storageInfoMsg.setParam(new JSONObject(storageInfoMap).toJSONString());
								sendMQTTMsg(storageInfoMsg);
								return null;
							}
						});
						break;

					//外部设备列表
					case MQTTMsgEntity.MSG_EXTERNAL_DRIVE_LIST:
						ThreadUtils.executeByCached(new VoidTask() {
							@Override
							public Void doInBackground() {
								List<ExternalDriveEntity> list = new ArrayList<>();
								list.add(new ExternalDriveEntity("USB Storage", File.separator));
								Map<String, Object> externalDriveListMap = new HashMap<>();
								externalDriveListMap.put("externalDriveList", list);
								MQTTMsgEntity externalDriveListMsg = getMQTTMsg(MQTTMsgEntity.TYPE_NOTIFY,
								                                                MQTTMsgEntity.MSG_EXTERNAL_DRIVE_LIST,
								                                                mqttMsgEntity.getFromId());
								externalDriveListMsg.setParam(new JSONObject(externalDriveListMap).toJSONString());
								sendMQTTMsg(externalDriveListMsg);
								return null;
							}
						});
						break;
					//设备解绑
					case MQTTMsgEntity.MSG_UNBUNDING:
						String userName1 = JSON.parseObject(mqttMsgEntity.getParam()).getString("userName");
						if (upBindStr != null) {
							upBindStr.onUpBind(userName1 + "已经解绑成功");
						}
						break;
					//设备绑定
					case MQTTMsgEntity.MSG_BIND_RESULT:
						String userName = JSON.parseObject(mqttMsgEntity.getParam()).getString("userName");
						String sn = JSON.parseObject(mqttMsgEntity.getParam()).getString("sn");
						//0 申请中、1 普通角色、2 拒绝、3 管理员
						int state = JSON.parseObject(mqttMsgEntity.getParam()).getInteger("state");
						LogUtils.iTag(TAG, "绑定结果: ", userName, sn, state);
						if (2 == state) {
							ToastUtils.showShort("管理员拒绝绑定");
						} else if (1 == state || 3 == state) {
//							EventBus.getDefault().postSticky(BusConfig.DEVICE_BOUND);//这边发消息  splashactivity中deviceBound未走
							if (welcomeBindStr != null) {
								welcomeBindStr.onWelcomeBind("绑定成功");
							}
						}
						break;

					default:
						break;
				}
				break;

			case MQTTMsgEntity.TYPE_CMD:
				switch (mqttMsgEntity.getAction()) {
					//磁盘整理
					case MQTTMsgEntity.MSG_DISK_DEFRAGMENT:
						ThreadUtils.executeByCachedWithDelay(new VoidTask() {
							@Override
							public Void doInBackground() {
								Map<String, Object> diskDefragmentMap = new HashMap<>();
								diskDefragmentMap.put("result", true);
								MQTTMsgEntity diskDefragmentMsg = getMQTTMsg(MQTTMsgEntity.TYPE_CMD,
								                                             MQTTMsgEntity.MSG_DISK_DEFRAGMENT,
								                                             mqttMsgEntity.getFromId());
								diskDefragmentMsg.setParam(new JSONObject(diskDefragmentMap).toJSONString());
								sendMQTTMsg(diskDefragmentMsg);
								return null;
							}
						}, getRandomNum(10, 20), TimeUnit.SECONDS);
						break;

					//还原列表
					case MQTTMsgEntity.MSG_RESTORE_LIST:
						ThreadUtils.executeByCached(new VoidTask() {
							@Override
							public Void doInBackground() {
								Map<String, Object> restoreListMap = new HashMap<>();
								restoreListMap.put("restoreList",
								                   LitePal.where("phoneNum = ?", mqttMsgEntity.getFromId()).find(FtpFileBackupEntity.class));
								MQTTMsgEntity restoreListMsg = getMQTTMsg(MQTTMsgEntity.TYPE_CMD,
								                                          MQTTMsgEntity.MSG_RESTORE_LIST,
								                                          mqttMsgEntity.getFromId());
								restoreListMsg.setParam(new JSONObject(restoreListMap).toJSONString());
								sendMQTTMsg(restoreListMsg);
								return null;
							}
						});
						break;

					//还原
					case MQTTMsgEntity.MSG_RESTORE:
						ThreadUtils.executeByCached(new VoidTask() {
							@Override
							public Void doInBackground() throws ZipException {
								String restoreFilePath = JSON.parseObject(mqttMsgEntity.getParam()).getString("path");
								new ZipFile(restoreFilePath).extractAll(PathConfig.NAS);
								Map<String, Object> restoreParamMap = new HashMap<>();
								restoreParamMap.put("result", true);
								MQTTMsgEntity restoreMsg = getMQTTMsg(MQTTMsgEntity.TYPE_CMD, MQTTMsgEntity.MSG_RESTORE, mqttMsgEntity.getFromId());
								restoreMsg.setParam(new JSONObject(restoreParamMap).toJSONString());
								sendMQTTMsg(restoreMsg);
								return null;
							}

							@Override
							public void onFail(Throwable t) {
								super.onFail(t);
								Map<String, Object> restoreParamMap = new HashMap<>();
								restoreParamMap.put("result", false);
								MQTTMsgEntity restoreMsg = getMQTTMsg(MQTTMsgEntity.TYPE_CMD, MQTTMsgEntity.MSG_RESTORE, mqttMsgEntity.getFromId());
								restoreMsg.setParam(new JSONObject(restoreParamMap).toJSONString());
								sendMQTTMsg(restoreMsg);
							}
						});
						break;

					//备份
					case MQTTMsgEntity.MSG_BACKUP:
						ThreadUtils.executeByCached(new VoidTask() {
							@Override
							public Void doInBackground() throws Throwable {
								String backupDirPath = JSON.parseObject(mqttMsgEntity.getParam()).getString("path");
								String backupFileName = "备份" + TimeUtils.getNowString(new SimpleDateFormat("yyyyMMddHHmmss",
								                                                                           Locale.getDefault())) + ".zip";
								String backupPath = backupDirPath + backupFileName;
								MQTTMsgEntity backupMsg = getMQTTMsg(MQTTMsgEntity.TYPE_CMD, MQTTMsgEntity.MSG_BACKUP, mqttMsgEntity.getFromId());
								ZipFile zipFile = new ZipFile(backupPath);
								zipFile.addFolder(FileUtils.getFileByPath(PathConfig.PRIVATE + mqttMsgEntity.getFromId() + File.separator));
								zipFile.addFolder(FileUtils.getFileByPath(PathConfig.PUBLIC));
								new FtpFileBackupEntity(backupPath, mqttMsgEntity.getFromId()).save();
								Map<String, Object> backupParamMap = new HashMap<>();
								backupParamMap.put("path", backupPath);
								backupParamMap.put("result", true);
								backupMsg.setParam(new JSONObject(backupParamMap).toJSONString());
								sendMQTTMsg(backupMsg);
								return null;
							}

							@Override
							public void onFail(Throwable t) {
								super.onFail(t);
								Map<String, Object> backupParamMap = new HashMap<>();
								backupParamMap.put("result", false);
								MQTTMsgEntity backupMsg = getMQTTMsg(MQTTMsgEntity.TYPE_CMD, MQTTMsgEntity.MSG_BACKUP, mqttMsgEntity.getFromId());
								backupMsg.setParam(new JSONObject(backupParamMap).toJSONString());
								sendMQTTMsg(backupMsg);
							}
						});
						break;

					//使用寿命检测
					case MQTTMsgEntity.MSG_LIFE_TEST:
						ThreadUtils.executeByCachedWithDelay(new VoidTask() {
							@Override
							public Void doInBackground() {
								Map<String, Object> lifeTestMap = new HashMap<>();
								lifeTestMap.put("days",
								                TimeUtils.getTimeSpan(System.currentTimeMillis(),
								                                      TimeUtils.string2Millis("20210401",
								                                                              new SimpleDateFormat("yyyyMMdd", Locale.getDefault())),
								                                      TimeConstants.DAY));
								MQTTMsgEntity lifeTestMsg = getMQTTMsg(MQTTMsgEntity.TYPE_CMD,
								                                       MQTTMsgEntity.MSG_LIFE_TEST,
								                                       mqttMsgEntity.getFromId());
								lifeTestMsg.setParam(new JSONObject(lifeTestMap).toJSONString());
								sendMQTTMsg(lifeTestMsg);
								return null;
							}
						}, getRandomNum(10, 20), TimeUnit.SECONDS);
						break;

					//关机
					case MQTTMsgEntity.MSG_SHUT_DOWN:
						ThreadUtils.executeByCached(new VoidTask() {
							@Override
							public Void doInBackground() {
								Map<String, Object> shutDownMap = new HashMap<>();
								shutDownMap.put("result", true);
								MQTTMsgEntity shutDownMsg = getMQTTMsg(MQTTMsgEntity.TYPE_CMD,
								                                       MQTTMsgEntity.MSG_SHUT_DOWN,
								                                       mqttMsgEntity.getFromId());
								shutDownMsg.setParam(new JSONObject(shutDownMap).toJSONString());
								sendMQTTMsg(shutDownMsg);
								return null;
							}
						});
						break;

					//重启
					case MQTTMsgEntity.MSG_REBOOT:
						ThreadUtils.executeByCached(new VoidTask() {
							@Override
							public Void doInBackground() {
								Map<String, Object> rebootMap = new HashMap<>();
								rebootMap.put("result", true);
								MQTTMsgEntity rebootMsg = getMQTTMsg(MQTTMsgEntity.TYPE_CMD, MQTTMsgEntity.MSG_REBOOT, mqttMsgEntity.getFromId());
								rebootMsg.setParam(new JSONObject(rebootMap).toJSONString());
								sendMQTTMsg(rebootMsg);
								return null;
							}
						});
						break;

					//ftp复制/移动/重命名
					case MQTTMsgEntity.MSG_FTP_LOCATION:
						ThreadUtils.executeByCached(new VoidTask() {
							@Override
							public Void doInBackground() {
								String type = JSON.parseObject(mqttMsgEntity.getParam()).getString("type");
								String destPath = JSON.parseObject(mqttMsgEntity.getParam()).getString("destPath");
								List<FtpFileEntity> srcPathList = JSON.parseObject(mqttMsgEntity.getParam())
								                                      .getJSONArray("srcPathList")
								                                      .toJavaList(FtpFileEntity.class);
								List<FtpFileEntity> doneList = new ArrayList<>();
								boolean result;
								FtpFileEntity ftpFile = srcPathList.stream().filter(ftpFileEntity -> {
									if (FileUtils.isFileExists(ftpFileEntity.getPath())) {
										String destFilePath = destPath + FileUtils.getFileName(ftpFileEntity.getPath());
										switch (type) {
											case FtpFileEntity.CP:
												if (FileUtils.isFileExists(destFilePath)) {
													if (ftpFileEntity.isCoverageConfirm()) {
														coverageFile(ftpFileEntity.getPath(), destPath, type, 1);
													} else {
														ftpFileEntity.setCoverageConfirm(true);
														return true;
													}
												} else {
													FileUtils.copy(ftpFileEntity.getPath(), destFilePath);
													new MediaScanner().scanFile(destFilePath);
												}
												break;

											case FtpFileEntity.MV:
												if (FileUtils.isFileExists(destFilePath)) {
													if (ftpFileEntity.isCoverageConfirm()) {
														coverageFile(ftpFileEntity.getPath(), destPath, type, 1);
													} else {
														ftpFileEntity.setCoverageConfirm(true);
														return true;
													}
												} else {
													FileUtils.move(ftpFileEntity.getPath(), destFilePath);
													new MediaScanner().scanFile(ftpFileEntity.getPath());
													new MediaScanner().scanFile(destFilePath);
													FtpFileEntity mvFtpFileEntity = LitePal.where("path = ? and state = ?",
													                                              ftpFileEntity.getPath(),
													                                              FtpFileEntity.State.NORMAL)
													                                       .findFirst(FtpFileEntity.class);
													if (null != mvFtpFileEntity) {
														mvFtpFileEntity.setPath(destFilePath);
														mvFtpFileEntity.save();
													}
												}
												break;

											case FtpFileEntity.RE:
												if (FileUtils.isFileExists(destPath)) {
													if (ftpFileEntity.isCoverageConfirm()) {
														coverageFile(ftpFileEntity.getPath(), destPath, type, 1);
													} else {
														ftpFileEntity.setCoverageConfirm(true);
														return true;
													}
												} else {
													FileUtils.rename(ftpFileEntity.getPath(), FileUtils.getFileName(destPath));
													new MediaScanner().scanFile(ftpFileEntity.getPath());
													new MediaScanner().scanFile(destPath);
													FtpFileEntity reFtpFileEntity = LitePal.where("path = ? and state = ?",
													                                              ftpFileEntity.getPath(),
													                                              FtpFileEntity.State.NORMAL)
													                                       .findFirst(FtpFileEntity.class);
													if (null != reFtpFileEntity) {
														reFtpFileEntity.setPath(destPath);
														reFtpFileEntity.save();
													}
												}
												break;

											default:
												break;
										}
									}
									doneList.add(ftpFileEntity);
									return false;
								}).findFirst().orElse(null);

								Map<String, Object> ftpCopyParamMap = new HashMap<>();
								if (null == ftpFile) {
									result = true;
								} else {
									result = false;
									ftpCopyParamMap.put("confirmList",
									                    srcPathList.stream()
									                               .filter(ftpFileEntity -> !doneList.contains(ftpFileEntity))
									                               .collect(Collectors.toList()));
									ftpCopyParamMap.put("destPath", destPath);
									ftpCopyParamMap.put("type", type);
								}
								ftpCopyParamMap.put("result", result);
								MQTTMsgEntity ftpCopyMsg = getMQTTMsg(MQTTMsgEntity.TYPE_CMD,
								                                      MQTTMsgEntity.MSG_FTP_LOCATION,
								                                      mqttMsgEntity.getFromId());
								ftpCopyMsg.setParam(new JSONObject(ftpCopyParamMap).toJSONString());
								sendMQTTMsg(ftpCopyMsg);
								return null;
							}
						});
						break;

					//ftp删除
					case MQTTMsgEntity.MSG_FTP_DELETE:
						List<FtpCmdEntity> delPathList = JSON.parseObject(mqttMsgEntity.getParam())
						                                     .getJSONArray("delPathList")
						                                     .toJavaList(FtpCmdEntity.class);
						ThreadUtils.executeByCached(new ThreadUtils.SimpleTask<Boolean>() {
							@Override
							public Boolean doInBackground() {
								delPathList.forEach(ftpCmdEntity -> {
									if (FileUtils.isFileExists(ftpCmdEntity.getPath())) {
										FtpFileEntity ftpFile = LitePal.where("path = ?", ftpCmdEntity.getPath()).findFirst(FtpFileEntity.class);
										String recycledPath = PathConfig.RECYCLE_BIN + FileUtils.getFileName(ftpCmdEntity.getPath());
										SimpleDateFormat sdf = new SimpleDateFormat("yyyy-MM-dd HH:mm", Locale.getDefault());
										String deleteTime = TimeUtils.getNowString(sdf);
										String type = getFtpFileType(ftpCmdEntity.getPath());
										if (null == ftpFile) {
											FtpFileEntity ftpFileEntity = new FtpFileEntity(ftpCmdEntity.getPath(),
											                                                recycledPath,
											                                                TimeUtils.millis2String(FileUtils.getFileLastModified(
													                                                ftpCmdEntity.getPath()), sdf),
											                                                deleteTime,
											                                                mqttMsgEntity.getFromId(),
											                                                type,
											                                                FtpFileEntity.State.RECYCLED);
											ftpFileEntity.save();
											FileUtils.move(ftpFileEntity.getPath(), ftpFileEntity.getRecycledPath());
											MediaScannerConnection.scanFile(Utils.getApp(),
											                                new String[]{ftpFileEntity.getPath(), ftpFileEntity.getRecycledPath()},
											                                null,
											                                null);
										} else {
											ftpFile.setRecycledPath(recycledPath);
											ftpFile.setDeleteTime(deleteTime);
											ftpFile.setDeletePhoneNum(mqttMsgEntity.getFromId());
											ftpFile.setType(type);
											ftpFile.setState(FtpFileEntity.State.RECYCLED);
											ftpFile.save();
											FileUtils.move(ftpFile.getPath(), ftpFile.getRecycledPath());
											MediaScannerConnection.scanFile(Utils.getApp(),
											                                new String[]{ftpFile.getPath(), ftpFile.getRecycledPath()},
											                                null,
											                                null);
										}
									}
								});
								return true;
							}

							@Override
							public void onSuccess(Boolean result) {
								Map<String, Object> ftpDeleteParamMap = new HashMap<>();
								ftpDeleteParamMap.put("result", result);
								MQTTMsgEntity ftpDeleteMsg = getMQTTMsg(MQTTMsgEntity.TYPE_CMD,
								                                        MQTTMsgEntity.MSG_FTP_DELETE,
								                                        mqttMsgEntity.getFromId());
								ftpDeleteMsg.setParam(new JSONObject(ftpDeleteParamMap).toJSONString());
								sendMQTTMsg(ftpDeleteMsg);
							}
						});
						break;

					//ftp删除列表
					case MQTTMsgEntity.MSG_FTP_DELETE_LIST:
						ThreadUtils.executeByCached(new ThreadUtils.SimpleTask<List<FtpFileEntity>>() {
							@Override
							public List<FtpFileEntity> doInBackground() {
								return LitePal.where("deletePhoneNum = ? and state = ?", mqttMsgEntity.getFromId(), FtpFileEntity.State.RECYCLED)
								              .order("createTime desc")
								              .find(FtpFileEntity.class);
							}

							@Override
							public void onSuccess(List<FtpFileEntity> result) {
								Map<String, Object> ftpDeleteListMap = new HashMap<>();
								ftpDeleteListMap.put("delPathList", result);
								MQTTMsgEntity ftpDeleteListMsg = getMQTTMsg(MQTTMsgEntity.TYPE_CMD,
								                                            MQTTMsgEntity.MSG_FTP_DELETE_LIST,
								                                            mqttMsgEntity.getFromId());
								ftpDeleteListMsg.setParam(new JSONObject(ftpDeleteListMap).toJSONString());
								sendMQTTMsg(ftpDeleteListMsg);
							}
						});
						break;

					//ftp还原列表
					case MQTTMsgEntity.MSG_FTP_RESTORE_LIST:
						List<FtpCmdEntity> rstPathList = JSON.parseObject(mqttMsgEntity.getParam())
						                                     .getJSONArray("rstPathList")
						                                     .toJavaList(FtpCmdEntity.class);
						ThreadUtils.executeByCached(new ThreadUtils.SimpleTask<Boolean>() {
							@Override
							public Boolean doInBackground() {
								if (rstPathList.isEmpty()) {
									return false;
								}
								rstPathList.forEach(ftpCmdEntity -> {
									FtpFileEntity ftpFileEntity = LitePal.where("path = ? and deletePhoneNum = ? and state = ?",
									                                            ftpCmdEntity.getPath(),
									                                            mqttMsgEntity.getFromId(),
									                                            FtpFileEntity.State.RECYCLED).findFirst(FtpFileEntity.class);
									if (null != ftpFileEntity) {
										ftpFileEntity.setState(FtpFileEntity.State.NORMAL);
										ftpFileEntity.save();
										FileUtils.move(ftpFileEntity.getRecycledPath(), ftpFileEntity.getPath());
									}
								});
								return true;
							}

							@Override
							public void onSuccess(Boolean result) {
								Map<String, Object> ftpRestoreParamMap = new HashMap<>();
								ftpRestoreParamMap.put("result", result);
								MQTTMsgEntity ftpDeleteMsg = getMQTTMsg(MQTTMsgEntity.TYPE_CMD,
								                                        MQTTMsgEntity.MSG_FTP_RESTORE_LIST,
								                                        mqttMsgEntity.getFromId());
								ftpDeleteMsg.setParam(new JSONObject(ftpRestoreParamMap).toJSONString());
								sendMQTTMsg(ftpDeleteMsg);
							}
						});
						break;

					//ftp文件清除
					case MQTTMsgEntity.MSG_FTP_ERASE:
						boolean erase = JSON.parseObject(mqttMsgEntity.getParam()).getBoolean("erase");
						List<FtpCmdEntity> erasePathList = JSON.parseObject(mqttMsgEntity.getParam())
						                                       .getJSONArray("erasePathList")
						                                       .toJavaList(FtpCmdEntity.class);
						ThreadUtils.executeByCached(new VoidTask() {
							@Override
							public Void doInBackground() {
								if (erase) {
									List<FtpFileEntity> eraseList = LitePal.where("deletePhoneNum = ? and state = ?",
									                                              mqttMsgEntity.getFromId(),
									                                              FtpFileEntity.State.RECYCLED)
									                                       .order("createTime desc")
									                                       .find(FtpFileEntity.class);
									if (!eraseList.isEmpty()) {
										eraseList.forEach(ftpFileEntity -> {
											FileUtils.delete(ftpFileEntity.getRecycledPath());
											ftpFileEntity.delete();
										});
									}
								} else {
									if (null != erasePathList && !erasePathList.isEmpty()) {
										erasePathList.forEach(ftpCmdEntity -> {
											FileUtils.delete(ftpCmdEntity.getPath());
											LitePal.deleteAll(FtpFileEntity.class,
											                  "path = ? and deletePhoneNum = ? and state = ?",
											                  ftpCmdEntity.getPath(),
											                  mqttMsgEntity.getFromId(),
											                  FtpFileEntity.State.RECYCLED);
										});
									}
								}

								Map<String, Object> ftpEraseParamMap = new HashMap<>();
								ftpEraseParamMap.put("result", true);
								MQTTMsgEntity ftpEraseMsg = getMQTTMsg(MQTTMsgEntity.TYPE_CMD,
								                                       MQTTMsgEntity.MSG_FTP_ERASE,
								                                       mqttMsgEntity.getFromId());
								ftpEraseMsg.setParam(new JSONObject(ftpEraseParamMap).toJSONString());
								sendMQTTMsg(ftpEraseMsg);
								return null;
							}
						});
						break;

					//ftp文件收藏
					case MQTTMsgEntity.MSG_FTP_FAVORITES:
						boolean isAdd = JSON.parseObject(mqttMsgEntity.getParam()).getBoolean("isAdd");
						List<FtpFileEntity> ftpFileEntityList = JSON.parseObject(mqttMsgEntity.getParam())
						                                            .getJSONArray("favoritesPathList")
						                                            .toJavaList(FtpFileEntity.class);
						ThreadUtils.executeByCached(new ThreadUtils.SimpleTask<Boolean>() {
							@Override
							public Boolean doInBackground() {
								if (null == ftpFileEntityList || ftpFileEntityList.isEmpty()) {
									return false;
								} else {
									SimpleDateFormat sdf = new SimpleDateFormat("yyyy-MM-dd HH:mm", Locale.getDefault());
									ftpFileEntityList.forEach(ftpFileEntity -> {
										FtpFileEntity ftpFile = LitePal.where("path = ? and state = ?",
										                                      ftpFileEntity.getPath(),
										                                      FtpFileEntity.State.NORMAL).findFirst(FtpFileEntity.class);
										if (isAdd) {
											if (null == ftpFile) {
												ftpFileEntity.setCreateTime(TimeUtils.millis2String(FileUtils.getFileLastModified(ftpFileEntity.getPath()),
												                                                    sdf));
												ftpFileEntity.setSize(FileUtils.getSize(ftpFileEntity.getPath()));
												ftpFileEntity.setState(FtpFileEntity.State.NORMAL);
												ftpFileEntity.getPickSet().add(mqttMsgEntity.getFromId());
												ftpFileEntity.save();
											} else {
												if (!ftpFile.getPickSet().contains(mqttMsgEntity.getFromId())) {
													ftpFile.getPickSet().add(mqttMsgEntity.getFromId());
													ftpFile.save();
												}
											}
										} else {
											if (null != ftpFile && ftpFile.getPickSet().contains(mqttMsgEntity.getFromId())) {
												ftpFile.getPickSet().remove(mqttMsgEntity.getFromId());
												ftpFile.save();
											}
										}
									});
								}
								return true;
							}

							@Override
							public void onSuccess(Boolean result) {
								Map<String, Object> ftpFavoritesParamMap = new HashMap<>();
								ftpFavoritesParamMap.put("result", result);
								MQTTMsgEntity ftpFavoritesMsg = getMQTTMsg(MQTTMsgEntity.TYPE_CMD,
								                                           MQTTMsgEntity.MSG_FTP_FAVORITES,
								                                           mqttMsgEntity.getFromId());
								ftpFavoritesMsg.setParam(new JSONObject(ftpFavoritesParamMap).toJSONString());
								sendMQTTMsg(ftpFavoritesMsg);
							}
						});
						break;

					//ftp收藏列表
					case MQTTMsgEntity.MSG_FTP_FAVORITES_LIST:
						ThreadUtils.executeByCached(new VoidTask() {
							@Override
							public Void doInBackground() {
								Map<String, Object> ftpFavoritesListMap = new HashMap<>();
								ftpFavoritesListMap.put("favoritesPathList",
								                        LitePal.where("state = ?", FtpFileEntity.State.NORMAL)
								                               .order("createTime desc")
								                               .find(FtpFileEntity.class)
								                               .stream()
								                               .filter(ftpFileEntity -> ftpFileEntity.getPickSet()
								                                                                     .contains(mqttMsgEntity.getFromId()))
								                               .collect(Collectors.toList()));
								MQTTMsgEntity ftpFavoritesListMsg = getMQTTMsg(MQTTMsgEntity.TYPE_CMD,
								                                               MQTTMsgEntity.MSG_FTP_FAVORITES_LIST,
								                                               mqttMsgEntity.getFromId());
								ftpFavoritesListMsg.setParam(new JSONObject(ftpFavoritesListMap).toJSONString());
								sendMQTTMsg(ftpFavoritesListMsg);
								return null;
							}
						});
						break;

					//ftp文件查询
					case MQTTMsgEntity.MSG_FTP_QUERY_LIST:
						ThreadUtils.executeByCached(new ThreadUtils.SimpleTask<FtpFileQueryPaginationEntity>() {
							@Override
							public FtpFileQueryPaginationEntity doInBackground() {
								String queryPath = JSON.parseObject(mqttMsgEntity.getParam()).getString("path");
								String name = JSON.parseObject(mqttMsgEntity.getParam()).getString("name");
								int page = JSON.parseObject(mqttMsgEntity.getParam()).getInteger("page");
								int size = JSON.parseObject(mqttMsgEntity.getParam()).getInteger("size");
								List<FtpFileQueryEntity> ftpFileList = new ArrayList<>();
								ContentResolver contentResolver = getContentResolver();
								String selection;
								String[] selectionArgs;
								if (PathConfig.NAS.equals(queryPath)) {
									selection = "(" + MediaStore.Files.FileColumns.DATA + " like ? escape '/' or " + MediaStore.Files.FileColumns.DATA + " like ? escape '/') and " + MediaStore.Files.FileColumns.DISPLAY_NAME + " like ? escape '/'";
									selectionArgs = new String[]{CommonUtils.sqliteEscape(PathConfig.PUBLIC) + "%", CommonUtils.sqliteEscape(
											PathConfig.PRIVATE + mqttMsgEntity.getFromId() + File.separator) + "%", "%" + CommonUtils.sqliteEscape(
											name) + "%"};
								} else {
									selection = MediaStore.Files.FileColumns.DATA + " like ? escape '/' and " + MediaStore.Files.FileColumns.DISPLAY_NAME + " like ? escape '/'";
									selectionArgs = new String[]{CommonUtils.sqliteEscape(queryPath) + "%", "%" + CommonUtils.sqliteEscape(name) + "%"};
								}
								Cursor cursor = contentResolver.query(MediaStore.Files.getContentUri("external"),
								                                      new String[]{MediaStore.Files.FileColumns.DATA, MediaStore.Files.FileColumns.DISPLAY_NAME},
								                                      selection,
								                                      selectionArgs,
								                                      null);
								if (null != cursor) {
									while (cursor.moveToNext()) {
										String path = cursor.getString(cursor.getColumnIndexOrThrow(MediaStore.Files.FileColumns.DATA));
										String displayName = cursor.getString(cursor.getColumnIndexOrThrow(MediaStore.Files.FileColumns.DISPLAY_NAME));
										FtpFileQueryEntity ftpFileQueryEntity = new FtpFileQueryEntity();
										ftpFileQueryEntity.setName(displayName);
										ftpFileQueryEntity.setPath(path);
										ftpFileQueryEntity.setType(FileUtils.isDir(path) ? "dir" : "file");
										ftpFileQueryEntity.setCreateTime(TimeUtils.millis2String(FileUtils.getFileLastModified(path),
										                                                         new SimpleDateFormat("yyyy-MM-dd HH:mm",
										                                                                              Locale.getDefault())));
										ftpFileQueryEntity.setSrc(path.startsWith(PathConfig.PUBLIC) ? "public" : "private");
										ftpFileList.add(ftpFileQueryEntity);
									}
									cursor.close();
								}
								FtpFileQueryPaginationEntity ftpFileQueryPaginationEntity = new FtpFileQueryPaginationEntity();
								ftpFileQueryPaginationEntity.setPage(page);
								ftpFileQueryPaginationEntity.setSize(size);
								ftpFileQueryPaginationEntity.setTotal(ftpFileList.size());
								if (!ftpFileList.isEmpty()) {
									if (ftpFileList.size() <= size) {//若查询列表条数小于单页最大条数，则返回全部列表
										ftpFileQueryPaginationEntity.setPage(1);
										ftpFileQueryPaginationEntity.getQueryList().addAll(ftpFileList);
									} else {//开始分页
										List<List<FtpFileQueryEntity>> partitionList = Lists.partition(ftpFileList, size);
										if (page <= partitionList.size()) {
											ftpFileQueryPaginationEntity.getQueryList().addAll(partitionList.get(page - 1));
										} else {
											ftpFileQueryPaginationEntity.setPage(1);
											ftpFileQueryPaginationEntity.getQueryList().addAll(partitionList.get(0));
										}
									}
								}
								return ftpFileQueryPaginationEntity;
							}

							@Override
							public void onSuccess(FtpFileQueryPaginationEntity result) {
								MQTTMsgEntity ftpQueryListMsg = getMQTTMsg(MQTTMsgEntity.TYPE_CMD,
								                                           MQTTMsgEntity.MSG_FTP_QUERY_LIST,
								                                           mqttMsgEntity.getFromId());
								ftpQueryListMsg.setParam(JSON.toJSONString(result));
								sendMQTTMsg(ftpQueryListMsg);
							}
						});
						break;

					//文件分类
					case MQTTMsgEntity.MSG_FTP_CATEGORY_LIST:
						boolean privateOnly = JSON.parseObject(mqttMsgEntity.getParam()).getBoolean("privateOnly");
						String category = JSON.parseObject(mqttMsgEntity.getParam()).getString("category");
						String phoneNum = mqttMsgEntity.getFromId();
						ThreadUtils.executeByCached(new ThreadUtils.SimpleTask<List<FtpCategoryEntity>>() {
							@Override
							public List<FtpCategoryEntity> doInBackground() {
								return queryFtpCategory(privateOnly, category, phoneNum);
							}

							@Override
							public void onSuccess(List<FtpCategoryEntity> result) {
								Map<String, Object> ftpCategoryListMap = new HashMap<>();
								ftpCategoryListMap.put("category", category);
								ftpCategoryListMap.put("categoryList", result);
								MQTTMsgEntity ftpCategoryListMsg = getMQTTMsg(MQTTMsgEntity.TYPE_CMD,
								                                              MQTTMsgEntity.MSG_FTP_CATEGORY_LIST,
								                                              mqttMsgEntity.getFromId());
								ftpCategoryListMsg.setParam(new JSONObject(ftpCategoryListMap).toJSONString());
								sendMQTTMsg(ftpCategoryListMsg);
							}
						});
						break;

					//ftp文件状态刷新
					case MQTTMsgEntity.MSG_FTP_STATUS_REFRESH:
						List<FtpCmdEntity> refreshPathList = JSON.parseObject(mqttMsgEntity.getParam())
						                                         .getJSONArray("refreshPathList")
						                                         .toJavaList(FtpCmdEntity.class);
						ThreadUtils.executeByCached(new VoidTask() {
							@Override
							public Void doInBackground() {
								if (!refreshPathList.isEmpty()) {
									List<String> pathList = new ArrayList<>();
									for (FtpCmdEntity ftpCmdEntity : refreshPathList) {
										pathList.add(ftpCmdEntity.getPath());
									}
									MediaScannerConnection.scanFile(Utils.getApp(), pathList.toArray(new String[0]), null, (s, uri) -> {
										Map<String, Object> ftpRefreshPathParamMap = new HashMap<>();
										ftpRefreshPathParamMap.put("result", true);
										MQTTMsgEntity ftpRefreshPathMsg = getMQTTMsg(MQTTMsgEntity.TYPE_CMD,
										                                             MQTTMsgEntity.MSG_FTP_STATUS_REFRESH,
										                                             mqttMsgEntity.getFromId());
										ftpRefreshPathMsg.setParam(new JSONObject(ftpRefreshPathParamMap).toJSONString());
										sendMQTTMsg(ftpRefreshPathMsg);
									});
								}
								return null;
							}
						});
						break;

					//ftp禁止访问列表
					case MQTTMsgEntity.MSG_FTP_BAN_LIST:
						boolean isBan = JSON.parseObject(mqttMsgEntity.getParam()).getBoolean("isBan");
						String banPhoneNum = JSON.parseObject(mqttMsgEntity.getParam()).getString("banPhoneNum");
						List<FtpFileEntity> banList = JSON.parseObject(mqttMsgEntity.getParam())
						                                  .getJSONArray("banList")
						                                  .toJavaList(FtpFileEntity.class);
						ThreadUtils.executeByCached(new VoidTask() {
							@Override
							public Void doInBackground() {
								if (null != banList && !banList.isEmpty()) {
									SimpleDateFormat sdf = new SimpleDateFormat("yyyy-MM-dd HH:mm", Locale.getDefault());
									banList.forEach(ftpFileEntity -> {
										FtpFileEntity fileEntity = LitePal.where("path = ? and state = ?",
										                                         ftpFileEntity.getPath(),
										                                         FtpFileEntity.State.NORMAL).findFirst(FtpFileEntity.class);
										if (isBan) {
											if (null == fileEntity) {
												ftpFileEntity.setCreateTime(TimeUtils.millis2String(FileUtils.getFileLastModified(ftpFileEntity.getPath()),
												                                                    sdf));
												ftpFileEntity.setSize(FileUtils.getSize(ftpFileEntity.getPath()));
												ftpFileEntity.setState(FtpFileEntity.State.NORMAL);
												ftpFileEntity.getBanSet().add(banPhoneNum);
												ftpFileEntity.save();
											} else {
												if (!fileEntity.getBanSet().contains(banPhoneNum)) {
													fileEntity.getBanSet().add(banPhoneNum);
													fileEntity.setExt(ftpFileEntity.getExt());
													fileEntity.save();
												}
											}
										} else {
											if (null != fileEntity && fileEntity.getBanSet().contains(banPhoneNum)) {
												fileEntity.getPickSet().remove(banPhoneNum);
												fileEntity.setExt("");
												fileEntity.save();
											}
										}
									});
								}

								Map<String, Object> ftpBanListParamMap = new HashMap<>();
								ftpBanListParamMap.put("result", true);
								MQTTMsgEntity ftpBanListMsg = getMQTTMsg(MQTTMsgEntity.TYPE_CMD,
								                                         MQTTMsgEntity.MSG_FTP_BAN_LIST,
								                                         mqttMsgEntity.getFromId());
								ftpBanListMsg.setParam(new JSONObject(ftpBanListParamMap).toJSONString());
								sendMQTTMsg(ftpBanListMsg);
								return null;
							}
						});
						break;

					//ftp获取禁止访问列表
					case MQTTMsgEntity.MSG_FTP_GET_BAN_LIST:
						String getBanPhoneNum = JSON.parseObject(mqttMsgEntity.getParam()).getString("phoneNum");
						ThreadUtils.executeByCached(new VoidTask() {
							@Override
							public Void doInBackground() {
								Map<String, Object> ftpGetBanListMap = new HashMap<>();
								ftpGetBanListMap.put("banList",
								                     LitePal.where("state = ?", FtpFileEntity.State.NORMAL)
								                            .order("createTime desc")
								                            .find(FtpFileEntity.class)
								                            .stream()
								                            .filter(ftpFileEntity -> ftpFileEntity.getBanSet().contains(getBanPhoneNum))
								                            .collect(Collectors.toList()));
								MQTTMsgEntity ftpGetBanListMsg = getMQTTMsg(MQTTMsgEntity.TYPE_CMD,
								                                            MQTTMsgEntity.MSG_FTP_GET_BAN_LIST,
								                                            mqttMsgEntity.getFromId());
								ftpGetBanListMsg.setParam(new JSONObject(ftpGetBanListMap).toJSONString());
								sendMQTTMsg(ftpGetBanListMsg);
								return null;
							}
						});
						break;

					default:
						break;
				}
				break;

			default:
				break;
		}
	}

	/**
	 * 生成一个startNum 到 endNum之间的随机数(不包含endNum的随机数)
	 *
	 * @param startNum
	 * @param endNum
	 * @return
	 */
	private int getRandomNum(int startNum, int endNum) {
		if (endNum > startNum) {
			Random random = new Random();
			return random.nextInt(endNum - startNum) + startNum;
		}
		return 0;
	}

	private long getDirLength(final File dir) {
		long len = 0;
		File[] files = dir.listFiles();
		if (files != null && files.length > 0) {
			for (File file : files) {
				if (file.isDirectory()) {
					len += getDirLength(file);
				} else {
					len += file.length();
				}
			}
		}
		return len;
	}

	private List<FtpCategoryEntity> queryFtpCategory(boolean privateOnly, String category, String phoneNum) {
		Uri uri;
		String pathProjection, sizeProjection, selection;
		String[] selectionArgs;
		switch (category) {
			case "image":
				uri = MediaStore.Images.Media.EXTERNAL_CONTENT_URI;
				pathProjection = MediaStore.Images.Media.DATA;
				sizeProjection = MediaStore.Images.Media.SIZE;
				break;

			case "video":
				uri = MediaStore.Video.Media.EXTERNAL_CONTENT_URI;
				pathProjection = MediaStore.Video.Media.DATA;
				sizeProjection = MediaStore.Video.Media.SIZE;
				break;

			case "audio":
				uri = MediaStore.Audio.Media.EXTERNAL_CONTENT_URI;
				pathProjection = MediaStore.Audio.Media.DATA;
				sizeProjection = MediaStore.Audio.Media.SIZE;
				break;

			default:
				uri = MediaStore.Files.getContentUri("external");
				pathProjection = MediaStore.Files.FileColumns.DATA;
				sizeProjection = MediaStore.Files.FileColumns.SIZE;
				break;
		}
		if (privateOnly) {
			selection = MediaStore.Files.FileColumns.DATA + " like ?";
			selectionArgs = new String[]{PathConfig.PRIVATE + phoneNum + File.separator + "%"};
		} else {
			selection = MediaStore.Files.FileColumns.DATA + " like ? or " + MediaStore.Files.FileColumns.DATA + " like ?";
			selectionArgs = new String[]{PathConfig.PUBLIC + "%", PathConfig.PRIVATE + phoneNum + File.separator + "%"};
		}
		List<FtpCategoryEntity> list = new ArrayList<>();
		Cursor cursor = Utils.getApp().getContentResolver().query(uri, new String[]{pathProjection, sizeProjection}, selection, selectionArgs, null);
		while (cursor.moveToNext()) {
			String path = cursor.getString(cursor.getColumnIndexOrThrow(pathProjection));
			if (FileUtils.isDir(path)) {
				continue;
			}

			String src = path.startsWith(PathConfig.PUBLIC) ? "public" : "private";

			String name = FileUtils.getFileName(path);
			if ("document".equals(category) && !isDocument(FileUtils.getFileExtension(name))) {
				continue;
			}

			if ("other".equals(category)) {
				if (isImage(FileUtils.getFileExtension(name)) || isVideo(FileUtils.getFileExtension(name)) || isAudio(FileUtils.getFileExtension(name)) || isDocument(
						FileUtils.getFileExtension(name))) {
					continue;
				}
			}

			long time = FileUtils.getFileLastModified(path);
			String createTime = TimeUtils.millis2String(time, new SimpleDateFormat("yyyy-MM-dd HH:mm", Locale.getDefault()));
			long size = cursor.getLong(cursor.getColumnIndexOrThrow(sizeProjection));
			boolean isPick;
			FtpFileEntity ftpFileEntity = LitePal.where("path = ? and state = ?", path, FtpFileEntity.State.NORMAL).findFirst(FtpFileEntity.class);
			if (null == ftpFileEntity) {
				isPick = false;
			} else {
				isPick = ftpFileEntity.getPickSet().contains(phoneNum);
			}
			list.add(new FtpCategoryEntity(name, path, createTime, ConvertUtils.byte2FitMemorySize(size, 2), src, isPick));
		}
		cursor.close();
		return list;
	}

	private boolean isImage(String name) {
		List<String> nameList = new ArrayList<>();
		nameList.add("jpg");
		nameList.add("png");
		nameList.add("gif");
		nameList.add("bmp");
		nameList.add("webp");
		return nameList.contains(name.toLowerCase());
	}

	private boolean isVideo(String name) {
		List<String> nameList = new ArrayList<>();
		nameList.add("3gp");
		nameList.add("mp4");
		nameList.add("ts");
		nameList.add("mkv");
		nameList.add("avi");
		nameList.add("rm");
		nameList.add("rmvb");
		nameList.add("mov");
		return nameList.contains(name.toLowerCase());
	}

	private boolean isAudio(String name) {
		List<String> nameList = new ArrayList<>();
		nameList.add("3gp");
		nameList.add("mp3");
		nameList.add("m4a");
		nameList.add("aac");
		nameList.add("flac");
		nameList.add("wav");
		nameList.add("ogg");
		return nameList.contains(name.toLowerCase());
	}

	private boolean isDocument(String name) {
		List<String> nameList = new ArrayList<>();
		nameList.add("docx");
		nameList.add("doc");
		nameList.add("xls");
		nameList.add("xlsx");
		nameList.add("ppt");
		nameList.add("pptx");
		nameList.add("pdf");
		nameList.add("txt");
		return nameList.contains(name.toLowerCase());
	}

	private String getFtpFileType(String path) {
		if (path.startsWith(PathConfig.PRIVATE)) {
			return FtpFileEntity.Type.PRIVATE;
		} else if (path.startsWith(PathConfig.PUBLIC)) {
			return FtpFileEntity.Type.PUBLIC;
		} else {
			return FtpFileEntity.Type.UNKNOWN;
		}
	}

	private void coverageFile(String path, String destPath, String type, int index) {
		String filePath = FtpFileEntity.RE.equals(type) ? destPath : path;
		String filename = FileUtils.getFileName(filePath), name = FileUtils.getFileNameNoExtension(filePath), extension = FileUtils.getFileExtension(
				filePath), newPath;
		if (name.isEmpty() && extension.isEmpty()) {
			return;
		}
		String destDirPath = FtpFileEntity.RE.equals(type) ? FileUtils.getDirName(destPath) : destPath;
		if (name.isEmpty()) {
			newPath = destDirPath + filename + " (" + index + ")";
		} else if (extension.isEmpty()) {
			newPath = destDirPath + name + " (" + index + ")";
		} else {
			newPath = destDirPath + name + " (" + index + ")." + extension;
		}
		if (FileUtils.isFileExists(newPath)) {
			index++;
			coverageFile(path, destPath, type, index);
			return;
		}
		switch (type) {
			case FtpFileEntity.CP:
				FileUtils.copy(path, newPath);
				new MediaScanner().scanFile(newPath);
				break;

			case FtpFileEntity.MV:
				FileUtils.move(path, newPath);
				new MediaScanner().scanFile(path);
				new MediaScanner().scanFile(newPath);
				FtpFileEntity mvFtpFileEntity = LitePal.where("path = ? and state = ?", path, FtpFileEntity.State.NORMAL)
				                                       .findFirst(FtpFileEntity.class);
				if (null != mvFtpFileEntity) {
					mvFtpFileEntity.setPath(newPath);
					mvFtpFileEntity.save();
				}
				break;

			case FtpFileEntity.RE:
				FileUtils.rename(path, FileUtils.getFileName(newPath));
				new MediaScanner().scanFile(path);
				new MediaScanner().scanFile(newPath);
				FtpFileEntity reFtpFileEntity = LitePal.where("path = ? and state = ?", path, FtpFileEntity.State.NORMAL)
				                                       .findFirst(FtpFileEntity.class);
				if (null != reFtpFileEntity) {
					reFtpFileEntity.setPath(newPath);
					reFtpFileEntity.save();
				}
				break;

			default:
				break;
		}
	}

	public interface TipsDevicesFriend {
		void onTipsdevicesFriend(String requestID);

		void onTipsdevicesFriendStatus(String statusid);
	}

	public interface welcomebind {
		Void onWelcomeBind(String bindStr);
	}

	public interface userUpBind {
		Void onUpBind(String bindStr);
	}

	public void setUserUpBind(userUpBind userupbind) {
		this.upBindStr = userupbind;
	}

	public void setTipsDevicesFriend(TipsDevicesFriend tipsdevicesfriend) {
		this.tipsdevicesfriend = tipsdevicesfriend;
	}

	public void setWelcomeserver(welcomebind welcomeBindStr) {
		this.welcomeBindStr = welcomeBindStr;
	}

	public IBinder onBind(Intent intent) {
		return new DownLoadBinder();
	}

	public class DownLoadBinder extends Binder {
		public MQTTService getService() {
			return MQTTService.this;
		}
	}

	private void registerNetworkStatusChangedListener() {
		if (!NetworkUtils.isRegisteredNetworkStatusChangedListener(mOnNetworkStatusChangedListener)) {
			NetworkUtils.registerNetworkStatusChangedListener(mOnNetworkStatusChangedListener);
		}
	}

	private final NetworkUtils.OnNetworkStatusChangedListener mOnNetworkStatusChangedListener = new NetworkUtils.OnNetworkStatusChangedListener() {
		@Override
		public void onDisconnected() {
			EventBus.getDefault().post(BusConfig.NETWORK_DISCONNECTED);
		}

		@Override
		public void onConnected(NetworkUtils.NetworkType networkType) {
			EventBus.getDefault().post(BusConfig.NETWORK_CONNECTED);
		}
	};
=======
                        ActivityUtils.finishActivity(LoginActivity.class);
                        break;

                    //设备信息
                    case MQTTMsgEntity.MSG_DEVICE_INFO:
                        ThreadUtils.executeByCached(new VoidTask() {
                            @Override
                            public Void doInBackground() {
                                Map<String, Object> deviceInfoMap = new HashMap<>();
                                deviceInfoMap.put("name", "国乾NAS 2020");
                                deviceInfoMap.put("mac", DeviceUtils.getMacAddress());
                                deviceInfoMap.put("ip", NetworkUtils.getIPAddress(true));
                                deviceInfoMap.put("cpu", "Cortex-A53 8核 1.5GHz");
                                ActivityManager activityManager =
                                        (ActivityManager) getSystemService(Context.ACTIVITY_SERVICE);
                                ActivityManager.MemoryInfo memoryInfo = new ActivityManager.MemoryInfo();
                                activityManager.getMemoryInfo(memoryInfo);
                                deviceInfoMap.put("ram", memoryInfo.totalMem);
                                deviceInfoMap.put("status", "正常");
                                deviceInfoMap.put("runningTime", SystemClock.elapsedRealtime());
                                deviceInfoMap.put("driveSn", "000000000033");
                                deviceInfoMap.put("driveStatus", "正常");
                                deviceInfoMap.put("driveModel", "1816");
                                deviceInfoMap.put("driveCapacity", FileUtils.getFsTotalSize(PathConfig.NAS));
                                MQTTMsgEntity deviceInfoMsg = getMQTTMsg(MQTTMsgEntity.TYPE_NOTIFY,
                                        MQTTMsgEntity.MSG_DEVICE_INFO,
                                        mqttMsgEntity.getFromId());
                                deviceInfoMsg.setParam(new JSONObject(deviceInfoMap).toJSONString());
                                sendMQTTMsg(deviceInfoMsg);
                                return null;
                            }
                        });
                        break;

                    //公共/私人存储空间
                    case MQTTMsgEntity.MSG_STORAGE_INFO:
                        ThreadUtils.executeByCached(new VoidTask() {
                            @Override
                            public Void doInBackground() {
                                Map<String, Object> storageInfoMap = new HashMap<>();
                                storageInfoMap.put("total", FileUtils.getFsTotalSize(PathConfig.NAS));
                                storageInfoMap.put("publicUsed",
                                        getDirLength(FileUtils.getFileByPath(PathConfig.PUBLIC)));
                                List<File> privateDirList = FileUtils.listFilesInDir(PathConfig.PRIVATE);
                                if (!privateDirList.isEmpty()) {
                                    Map<String, Object> privateDirMap = new HashMap<>();
                                    for (File file : privateDirList) {
                                        if (FileUtils.isDir(file)) {
                                            privateDirMap.put(file.getName(), getDirLength(file));
                                        }
                                    }
                                    if (!privateDirMap.isEmpty()) {
                                        JSONObject privateDirJson = new JSONObject(privateDirMap);
                                        storageInfoMap.put("privateUsed", privateDirJson.toJSONString());
                                    }
                                } else {
                                    storageInfoMap.put("publicUsed", 0);
                                }
                                MQTTMsgEntity storageInfoMsg = getMQTTMsg(MQTTMsgEntity.TYPE_NOTIFY,
                                        MQTTMsgEntity.MSG_STORAGE_INFO,
                                        mqttMsgEntity.getFromId());
                                storageInfoMsg.setParam(new JSONObject(storageInfoMap).toJSONString());
                                sendMQTTMsg(storageInfoMsg);
                                return null;
                            }
                        });
                        break;

                    //外部设备列表
                    case MQTTMsgEntity.MSG_EXTERNAL_DRIVE_LIST:
                        ThreadUtils.executeByCached(new VoidTask() {
                            @Override
                            public Void doInBackground() {
                                List<ExternalDriveEntity> list = new ArrayList<>();
                                list.add(new ExternalDriveEntity("USB Storage", PathConfig.NAS));
                                Map<String, Object> externalDriveListMap = new HashMap<>();
                                externalDriveListMap.put("externalDriveList", list);
                                MQTTMsgEntity externalDriveListMsg = getMQTTMsg(MQTTMsgEntity.TYPE_NOTIFY,
                                        MQTTMsgEntity.MSG_EXTERNAL_DRIVE_LIST,
                                        mqttMsgEntity.getFromId());
                                externalDriveListMsg.setParam(new JSONObject(externalDriveListMap).toJSONString());
                                sendMQTTMsg(externalDriveListMsg);
                                return null;
                            }
                        });
                        break;
                    //设备解绑
                    case MQTTMsgEntity.MSG_UNBUNDING:
                        String userName1 = JSON.parseObject(mqttMsgEntity.getParam()).getString("userName");
                        if (upBindStr != null) {
                            upBindStr.onUpBind(userName1 + "已经解绑成功");
                        }
                        break;
                    //设备绑定
                    case MQTTMsgEntity.MSG_BIND_RESULT:
                        String userName = JSON.parseObject(mqttMsgEntity.getParam()).getString("userName");
                        String sn = JSON.parseObject(mqttMsgEntity.getParam()).getString("sn");
                        //0 申请中、1 普通角色、2 拒绝、3 管理员
                        int state = JSON.parseObject(mqttMsgEntity.getParam()).getInteger("state");
                        LogUtils.iTag(TAG, "绑定结果: ", userName, sn, state);
                        if (2 == state) {
                            ToastUtils.showShort("管理员拒绝绑定");
                            ActivityUtils.finishActivity(BlueToothBindStatusActivity.class);
                        } else if (1 == state || 3 == state) {
                            if (welcomeBindStr != null) {
                                if (SPUtils.getInstance().getBoolean("bleBound", false)) {
                                    EventBus.getDefault().postSticky(BusConfig.DEVICE_BOUND_SUCCESS);
                                } else {
                                    CommonUtils.showToast("绑定成功，请稍等");
                                    welcomeBindStr.onWelcomeBind("绑定成功");
                                }
                            }
                        }
                        break;

                    default:
                        break;
                }
                break;

            case MQTTMsgEntity.TYPE_CMD:
                switch (mqttMsgEntity.getAction()) {
                    //磁盘整理
                    case MQTTMsgEntity.MSG_DISK_DEFRAGMENT:
                        ThreadUtils.executeByCachedWithDelay(new VoidTask() {
                            @Override
                            public Void doInBackground() {
                                Map<String, Object> diskDefragmentMap = new HashMap<>();
                                diskDefragmentMap.put("result", true);
                                MQTTMsgEntity diskDefragmentMsg = getMQTTMsg(MQTTMsgEntity.TYPE_CMD,
                                        MQTTMsgEntity.MSG_DISK_DEFRAGMENT,
                                        mqttMsgEntity.getFromId());
                                diskDefragmentMsg.setParam(new JSONObject(diskDefragmentMap).toJSONString());
                                sendMQTTMsg(diskDefragmentMsg);
                                return null;
                            }
                        }, getRandomNum(10, 20), TimeUnit.SECONDS);
                        break;

                    //还原列表
                    case MQTTMsgEntity.MSG_RESTORE_LIST:
                        ThreadUtils.executeByCached(new VoidTask() {
                            @Override
                            public Void doInBackground() {
                                Map<String, Object> restoreListMap = new HashMap<>();
                                restoreListMap.put("restoreList",
                                        LitePal.where("phoneNum = ?", mqttMsgEntity.getFromId()).find(FtpFileBackupEntity.class));
                                MQTTMsgEntity restoreListMsg = getMQTTMsg(MQTTMsgEntity.TYPE_CMD,
                                        MQTTMsgEntity.MSG_RESTORE_LIST,
                                        mqttMsgEntity.getFromId());
                                restoreListMsg.setParam(new JSONObject(restoreListMap).toJSONString());
                                sendMQTTMsg(restoreListMsg);
                                return null;
                            }
                        });
                        break;

                    //还原
                    case MQTTMsgEntity.MSG_RESTORE:
                        ThreadUtils.executeByCached(new VoidTask() {
                            @Override
                            public Void doInBackground() throws ZipException {
                                String restoreFilePath = JSON.parseObject(mqttMsgEntity.getParam()).getString("path");
                                new ZipFile(restoreFilePath).extractAll(PathConfig.NAS);
                                Map<String, Object> restoreParamMap = new HashMap<>();
                                restoreParamMap.put("result", true);
                                MQTTMsgEntity restoreMsg = getMQTTMsg(MQTTMsgEntity.TYPE_CMD,
                                        MQTTMsgEntity.MSG_RESTORE, mqttMsgEntity.getFromId());
                                restoreMsg.setParam(new JSONObject(restoreParamMap).toJSONString());
                                sendMQTTMsg(restoreMsg);
                                return null;
                            }

                            @Override
                            public void onFail(Throwable t) {
                                super.onFail(t);
                                Map<String, Object> restoreParamMap = new HashMap<>();
                                restoreParamMap.put("result", false);
                                MQTTMsgEntity restoreMsg = getMQTTMsg(MQTTMsgEntity.TYPE_CMD,
                                        MQTTMsgEntity.MSG_RESTORE, mqttMsgEntity.getFromId());
                                restoreMsg.setParam(new JSONObject(restoreParamMap).toJSONString());
                                sendMQTTMsg(restoreMsg);
                            }
                        });
                        break;

                    //备份
                    case MQTTMsgEntity.MSG_BACKUP:
                        ThreadUtils.executeByCached(new VoidTask() {
                            @Override
                            public Void doInBackground() throws Throwable {
                                String backupDirPath = JSON.parseObject(mqttMsgEntity.getParam()).getString("path");
                                String backupFileName = "备份" + TimeUtils.getNowString(new SimpleDateFormat(
                                        "yyyyMMddHHmmss",
                                        Locale.getDefault())) + ".zip";
                                String backupPath = backupDirPath + backupFileName;
                                MQTTMsgEntity backupMsg = getMQTTMsg(MQTTMsgEntity.TYPE_CMD, MQTTMsgEntity.MSG_BACKUP
                                        , mqttMsgEntity.getFromId());
                                ZipFile zipFile = new ZipFile(backupPath);
                                zipFile.addFolder(FileUtils.getFileByPath(PathConfig.PRIVATE + mqttMsgEntity.getFromId() + File.separator));
                                zipFile.addFolder(FileUtils.getFileByPath(PathConfig.PUBLIC));
                                new FtpFileBackupEntity(backupPath, mqttMsgEntity.getFromId()).save();
                                Map<String, Object> backupParamMap = new HashMap<>();
                                backupParamMap.put("path", backupPath);
                                backupParamMap.put("result", true);
                                backupMsg.setParam(new JSONObject(backupParamMap).toJSONString());
                                sendMQTTMsg(backupMsg);
                                return null;
                            }

                            @Override
                            public void onFail(Throwable t) {
                                super.onFail(t);
                                Map<String, Object> backupParamMap = new HashMap<>();
                                backupParamMap.put("result", false);
                                MQTTMsgEntity backupMsg = getMQTTMsg(MQTTMsgEntity.TYPE_CMD, MQTTMsgEntity.MSG_BACKUP
                                        , mqttMsgEntity.getFromId());
                                backupMsg.setParam(new JSONObject(backupParamMap).toJSONString());
                                sendMQTTMsg(backupMsg);
                            }
                        });
                        break;

                    //使用寿命检测
                    case MQTTMsgEntity.MSG_LIFE_TEST:
                        ThreadUtils.executeByCachedWithDelay(new VoidTask() {
                            @Override
                            public Void doInBackground() {
                                Map<String, Object> lifeTestMap = new HashMap<>();
                                lifeTestMap.put("days",
                                        TimeUtils.getTimeSpan(System.currentTimeMillis(),
                                                TimeUtils.string2Millis("20210401",
                                                        new SimpleDateFormat("yyyyMMdd", Locale.getDefault())),
                                                TimeConstants.DAY));
                                MQTTMsgEntity lifeTestMsg = getMQTTMsg(MQTTMsgEntity.TYPE_CMD,
                                        MQTTMsgEntity.MSG_LIFE_TEST,
                                        mqttMsgEntity.getFromId());
                                lifeTestMsg.setParam(new JSONObject(lifeTestMap).toJSONString());
                                sendMQTTMsg(lifeTestMsg);
                                return null;
                            }
                        }, getRandomNum(10, 20), TimeUnit.SECONDS);
                        break;

                    //关机
                    case MQTTMsgEntity.MSG_SHUT_DOWN:
                        ThreadUtils.executeByCached(new VoidTask() {
                            @Override
                            public Void doInBackground() {
                                Map<String, Object> shutDownMap = new HashMap<>();
                                shutDownMap.put("result", true);
                                MQTTMsgEntity shutDownMsg = getMQTTMsg(MQTTMsgEntity.TYPE_CMD,
                                        MQTTMsgEntity.MSG_SHUT_DOWN,
                                        mqttMsgEntity.getFromId());
                                shutDownMsg.setParam(new JSONObject(shutDownMap).toJSONString());
                                sendMQTTMsg(shutDownMsg);
                                return null;
                            }
                        });
                        break;

                    //重启
                    case MQTTMsgEntity.MSG_REBOOT:
                        ThreadUtils.executeByCached(new VoidTask() {
                            @Override
                            public Void doInBackground() {
                                Map<String, Object> rebootMap = new HashMap<>();
                                rebootMap.put("result", true);
                                MQTTMsgEntity rebootMsg = getMQTTMsg(MQTTMsgEntity.TYPE_CMD, MQTTMsgEntity.MSG_REBOOT
                                        , mqttMsgEntity.getFromId());
                                rebootMsg.setParam(new JSONObject(rebootMap).toJSONString());
                                sendMQTTMsg(rebootMsg);
                                return null;
                            }
                        });
                        break;

                    //ftp复制/移动/重命名
                    case MQTTMsgEntity.MSG_FTP_LOCATION:
                        ThreadUtils.executeByCached(new VoidTask() {
                            @Override
                            public Void doInBackground() {
                                String type = JSON.parseObject(mqttMsgEntity.getParam()).getString("type");
                                String destPath = JSON.parseObject(mqttMsgEntity.getParam()).getString("destPath");
                                List<FtpFileEntity> srcPathList = JSON.parseObject(mqttMsgEntity.getParam())
                                        .getJSONArray("srcPathList")
                                        .toJavaList(FtpFileEntity.class);
                                List<FtpFileEntity> doneList = new ArrayList<>();
                                boolean result;
                                FtpFileEntity ftpFile = srcPathList.stream().filter(ftpFileEntity -> {
                                    if (FileUtils.isFileExists(ftpFileEntity.getPath())) {
                                        String destFilePath = destPath + FileUtils.getFileName(ftpFileEntity.getPath());
                                        switch (type) {
                                            case FtpFileEntity.CP:
                                                if (FileUtils.isFileExists(destFilePath)) {
                                                    if (ftpFileEntity.isCoverageConfirm()) {
                                                        coverageFile(ftpFileEntity.getPath(), destPath, type, 1);
                                                    } else {
                                                        ftpFileEntity.setCoverageConfirm(true);
                                                        return true;
                                                    }
                                                } else {
                                                    FileUtils.copy(ftpFileEntity.getPath(), destFilePath);
                                                    new MediaScanner().scanFile(destFilePath);
                                                }
                                                break;

                                            case FtpFileEntity.MV:
                                                if (FileUtils.isFileExists(destFilePath)) {
                                                    if (ftpFileEntity.isCoverageConfirm()) {
                                                        coverageFile(ftpFileEntity.getPath(), destPath, type, 1);
                                                    } else {
                                                        ftpFileEntity.setCoverageConfirm(true);
                                                        return true;
                                                    }
                                                } else {
                                                    FileUtils.move(ftpFileEntity.getPath(), destFilePath);
                                                    new MediaScanner().scanFile(ftpFileEntity.getPath());
                                                    new MediaScanner().scanFile(destFilePath);
                                                    FtpFileEntity mvFtpFileEntity = LitePal.where("path = ? and state" +
                                                                    " = ?",
                                                            ftpFileEntity.getPath(),
                                                            FtpFileEntity.State.NORMAL)
                                                            .findFirst(FtpFileEntity.class);
                                                    if (null != mvFtpFileEntity) {
                                                        mvFtpFileEntity.setPath(destFilePath);
                                                        mvFtpFileEntity.save();
                                                    }
                                                }
                                                break;

                                            case FtpFileEntity.RE:
                                                if (FileUtils.isFileExists(destPath)) {
                                                    if (ftpFileEntity.isCoverageConfirm()) {
                                                        coverageFile(ftpFileEntity.getPath(), destPath, type, 1);
                                                    } else {
                                                        ftpFileEntity.setCoverageConfirm(true);
                                                        return true;
                                                    }
                                                } else {
                                                    FileUtils.rename(ftpFileEntity.getPath(),
                                                            FileUtils.getFileName(destPath));
                                                    new MediaScanner().scanFile(ftpFileEntity.getPath());
                                                    new MediaScanner().scanFile(destPath);
                                                    FtpFileEntity reFtpFileEntity = LitePal.where("path = ? and state" +
                                                                    " = ?",
                                                            ftpFileEntity.getPath(),
                                                            FtpFileEntity.State.NORMAL)
                                                            .findFirst(FtpFileEntity.class);
                                                    if (null != reFtpFileEntity) {
                                                        reFtpFileEntity.setPath(destPath);
                                                        reFtpFileEntity.save();
                                                    }
                                                }
                                                break;

                                            default:
                                                break;
                                        }
                                    }
                                    doneList.add(ftpFileEntity);
                                    return false;
                                }).findFirst().orElse(null);

                                Map<String, Object> ftpCopyParamMap = new HashMap<>();
                                if (null == ftpFile) {
                                    result = true;
                                } else {
                                    result = false;
                                    ftpCopyParamMap.put("confirmList",
                                            srcPathList.stream()
                                                    .filter(ftpFileEntity -> !doneList.contains(ftpFileEntity))
                                                    .collect(Collectors.toList()));
                                    ftpCopyParamMap.put("destPath", destPath);
                                    ftpCopyParamMap.put("type", type);
                                }
                                ftpCopyParamMap.put("result", result);
                                MQTTMsgEntity ftpCopyMsg = getMQTTMsg(MQTTMsgEntity.TYPE_CMD,
                                        MQTTMsgEntity.MSG_FTP_LOCATION,
                                        mqttMsgEntity.getFromId());
                                ftpCopyMsg.setParam(new JSONObject(ftpCopyParamMap).toJSONString());
                                sendMQTTMsg(ftpCopyMsg);
                                return null;
                            }
                        });
                        break;

                    //ftp删除
                    case MQTTMsgEntity.MSG_FTP_DELETE:
                        List<FtpCmdEntity> delPathList = JSON.parseObject(mqttMsgEntity.getParam())
                                .getJSONArray("delPathList")
                                .toJavaList(FtpCmdEntity.class);
                        ThreadUtils.executeByCached(new ThreadUtils.SimpleTask<Boolean>() {
                            @Override
                            public Boolean doInBackground() {
                                delPathList.forEach(ftpCmdEntity -> {
                                    if (FileUtils.isFileExists(ftpCmdEntity.getPath())) {
                                        FtpFileEntity ftpFile =
                                                LitePal.where("path = ?", ftpCmdEntity.getPath()).findFirst(FtpFileEntity.class);
                                        String recycledPath =
                                                PathConfig.RECYCLE_BIN + FileUtils.getFileName(ftpCmdEntity.getPath());
                                        SimpleDateFormat sdf = new SimpleDateFormat("yyyy-MM-dd HH:mm",
                                                Locale.getDefault());
                                        String deleteTime = TimeUtils.getNowString(sdf);
                                        String type = getFtpFileType(ftpCmdEntity.getPath());
                                        if (null == ftpFile) {
                                            FtpFileEntity ftpFileEntity = new FtpFileEntity(ftpCmdEntity.getPath(),
                                                    recycledPath,
                                                    TimeUtils.millis2String(FileUtils.getFileLastModified(
                                                            ftpCmdEntity.getPath()), sdf),
                                                    deleteTime,
                                                    mqttMsgEntity.getFromId(),
                                                    type,
                                                    FtpFileEntity.State.RECYCLED);
                                            ftpFileEntity.save();
                                            FileUtils.move(ftpFileEntity.getPath(), ftpFileEntity.getRecycledPath());
                                            MediaScannerConnection.scanFile(Utils.getApp(),
                                                    new String[]{ftpFileEntity.getPath(),
                                                            ftpFileEntity.getRecycledPath()},
                                                    null,
                                                    null);
                                        } else {
                                            ftpFile.setRecycledPath(recycledPath);
                                            ftpFile.setDeleteTime(deleteTime);
                                            ftpFile.setDeletePhoneNum(mqttMsgEntity.getFromId());
                                            ftpFile.setType(type);
                                            ftpFile.setState(FtpFileEntity.State.RECYCLED);
                                            ftpFile.save();
                                            FileUtils.move(ftpFile.getPath(), ftpFile.getRecycledPath());
                                            MediaScannerConnection.scanFile(Utils.getApp(),
                                                    new String[]{ftpFile.getPath(), ftpFile.getRecycledPath()},
                                                    null,
                                                    null);
                                        }
                                    }
                                });
                                return true;
                            }

                            @Override
                            public void onSuccess(Boolean result) {
                                Map<String, Object> ftpDeleteParamMap = new HashMap<>();
                                ftpDeleteParamMap.put("result", result);
                                MQTTMsgEntity ftpDeleteMsg = getMQTTMsg(MQTTMsgEntity.TYPE_CMD,
                                        MQTTMsgEntity.MSG_FTP_DELETE,
                                        mqttMsgEntity.getFromId());
                                ftpDeleteMsg.setParam(new JSONObject(ftpDeleteParamMap).toJSONString());
                                sendMQTTMsg(ftpDeleteMsg);
                            }
                        });
                        break;

                    //ftp删除列表
                    case MQTTMsgEntity.MSG_FTP_DELETE_LIST:
                        ThreadUtils.executeByCached(new ThreadUtils.SimpleTask<List<FtpFileEntity>>() {
                            @Override
                            public List<FtpFileEntity> doInBackground() {
                                return LitePal.where("deletePhoneNum = ? and state = ?", mqttMsgEntity.getFromId(),
                                        FtpFileEntity.State.RECYCLED)
                                        .order("createTime desc")
                                        .find(FtpFileEntity.class);
                            }

                            @Override
                            public void onSuccess(List<FtpFileEntity> result) {
                                Map<String, Object> ftpDeleteListMap = new HashMap<>();
                                ftpDeleteListMap.put("delPathList", result);
                                MQTTMsgEntity ftpDeleteListMsg = getMQTTMsg(MQTTMsgEntity.TYPE_CMD,
                                        MQTTMsgEntity.MSG_FTP_DELETE_LIST,
                                        mqttMsgEntity.getFromId());
                                ftpDeleteListMsg.setParam(new JSONObject(ftpDeleteListMap).toJSONString());
                                sendMQTTMsg(ftpDeleteListMsg);
                            }
                        });
                        break;

                    //ftp还原列表
                    case MQTTMsgEntity.MSG_FTP_RESTORE_LIST:
                        List<FtpCmdEntity> rstPathList = JSON.parseObject(mqttMsgEntity.getParam())
                                .getJSONArray("rstPathList")
                                .toJavaList(FtpCmdEntity.class);
                        ThreadUtils.executeByCached(new ThreadUtils.SimpleTask<Boolean>() {
                            @Override
                            public Boolean doInBackground() {
                                if (rstPathList.isEmpty()) {
                                    return false;
                                }
                                rstPathList.forEach(ftpCmdEntity -> {
                                    FtpFileEntity ftpFileEntity = LitePal.where("path = ? and deletePhoneNum = ? and " +
                                                    "state = ?",
                                            ftpCmdEntity.getPath(),
                                            mqttMsgEntity.getFromId(),
                                            FtpFileEntity.State.RECYCLED).findFirst(FtpFileEntity.class);
                                    if (null != ftpFileEntity) {
                                        ftpFileEntity.setState(FtpFileEntity.State.NORMAL);
                                        ftpFileEntity.save();
                                        FileUtils.move(ftpFileEntity.getRecycledPath(), ftpFileEntity.getPath());
                                    }
                                });
                                return true;
                            }

                            @Override
                            public void onSuccess(Boolean result) {
                                Map<String, Object> ftpRestoreParamMap = new HashMap<>();
                                ftpRestoreParamMap.put("result", result);
                                MQTTMsgEntity ftpDeleteMsg = getMQTTMsg(MQTTMsgEntity.TYPE_CMD,
                                        MQTTMsgEntity.MSG_FTP_RESTORE_LIST,
                                        mqttMsgEntity.getFromId());
                                ftpDeleteMsg.setParam(new JSONObject(ftpRestoreParamMap).toJSONString());
                                sendMQTTMsg(ftpDeleteMsg);
                            }
                        });
                        break;

                    //ftp文件清除
                    case MQTTMsgEntity.MSG_FTP_ERASE:
                        boolean erase = JSON.parseObject(mqttMsgEntity.getParam()).getBoolean("erase");
                        List<FtpCmdEntity> erasePathList = JSON.parseObject(mqttMsgEntity.getParam())
                                .getJSONArray("erasePathList")
                                .toJavaList(FtpCmdEntity.class);
                        ThreadUtils.executeByCached(new VoidTask() {
                            @Override
                            public Void doInBackground() {
                                if (erase) {
                                    List<FtpFileEntity> eraseList = LitePal.where("deletePhoneNum = ? and state = ?",
                                            mqttMsgEntity.getFromId(),
                                            FtpFileEntity.State.RECYCLED)
                                            .order("createTime desc")
                                            .find(FtpFileEntity.class);
                                    if (!eraseList.isEmpty()) {
                                        eraseList.forEach(ftpFileEntity -> {
                                            FileUtils.delete(ftpFileEntity.getRecycledPath());
                                            ftpFileEntity.delete();
                                        });
                                    }
                                } else {
                                    if (null != erasePathList && !erasePathList.isEmpty()) {
                                        erasePathList.forEach(ftpCmdEntity -> {
                                            FileUtils.delete(ftpCmdEntity.getPath());
                                            LitePal.deleteAll(FtpFileEntity.class,
                                                    "path = ? and deletePhoneNum = ? and state = ?",
                                                    ftpCmdEntity.getPath(),
                                                    mqttMsgEntity.getFromId(),
                                                    FtpFileEntity.State.RECYCLED);
                                        });
                                    }
                                }

                                Map<String, Object> ftpEraseParamMap = new HashMap<>();
                                ftpEraseParamMap.put("result", true);
                                MQTTMsgEntity ftpEraseMsg = getMQTTMsg(MQTTMsgEntity.TYPE_CMD,
                                        MQTTMsgEntity.MSG_FTP_ERASE,
                                        mqttMsgEntity.getFromId());
                                ftpEraseMsg.setParam(new JSONObject(ftpEraseParamMap).toJSONString());
                                sendMQTTMsg(ftpEraseMsg);
                                return null;
                            }
                        });
                        break;

                    //ftp文件收藏
                    case MQTTMsgEntity.MSG_FTP_FAVORITES:
                        boolean isAdd = JSON.parseObject(mqttMsgEntity.getParam()).getBoolean("isAdd");
                        List<FtpFileEntity> ftpFileEntityList = JSON.parseObject(mqttMsgEntity.getParam())
                                .getJSONArray("favoritesPathList")
                                .toJavaList(FtpFileEntity.class);
                        ThreadUtils.executeByCached(new ThreadUtils.SimpleTask<Boolean>() {
                            @Override
                            public Boolean doInBackground() {
                                if (null == ftpFileEntityList || ftpFileEntityList.isEmpty()) {
                                    return false;
                                } else {
                                    SimpleDateFormat sdf = new SimpleDateFormat("yyyy-MM-dd HH:mm",
                                            Locale.getDefault());
                                    ftpFileEntityList.forEach(ftpFileEntity -> {
                                        FtpFileEntity ftpFile = LitePal.where("path = ? and state = ?",
                                                ftpFileEntity.getPath(),
                                                FtpFileEntity.State.NORMAL).findFirst(FtpFileEntity.class);
                                        if (isAdd) {
                                            if (null == ftpFile) {
                                                ftpFileEntity.setCreateTime(TimeUtils.millis2String(FileUtils.getFileLastModified(ftpFileEntity.getPath()),
                                                        sdf));
                                                ftpFileEntity.setSize(FileUtils.getSize(ftpFileEntity.getPath()));
                                                ftpFileEntity.setState(FtpFileEntity.State.NORMAL);
                                                ftpFileEntity.getPickSet().add(mqttMsgEntity.getFromId());
                                                ftpFileEntity.save();
                                            } else {
                                                if (!ftpFile.getPickSet().contains(mqttMsgEntity.getFromId())) {
                                                    ftpFile.getPickSet().add(mqttMsgEntity.getFromId());
                                                    ftpFile.save();
                                                }
                                            }
                                        } else {
                                            if (null != ftpFile && ftpFile.getPickSet().contains(mqttMsgEntity.getFromId())) {
                                                ftpFile.getPickSet().remove(mqttMsgEntity.getFromId());
                                                ftpFile.save();
                                            }
                                        }
                                    });
                                }
                                return true;
                            }

                            @Override
                            public void onSuccess(Boolean result) {
                                Map<String, Object> ftpFavoritesParamMap = new HashMap<>();
                                ftpFavoritesParamMap.put("result", result);
                                MQTTMsgEntity ftpFavoritesMsg = getMQTTMsg(MQTTMsgEntity.TYPE_CMD,
                                        MQTTMsgEntity.MSG_FTP_FAVORITES,
                                        mqttMsgEntity.getFromId());
                                ftpFavoritesMsg.setParam(new JSONObject(ftpFavoritesParamMap).toJSONString());
                                sendMQTTMsg(ftpFavoritesMsg);
                            }
                        });
                        break;

                    //ftp收藏列表
                    case MQTTMsgEntity.MSG_FTP_FAVORITES_LIST:
                        ThreadUtils.executeByCached(new VoidTask() {
                            @Override
                            public Void doInBackground() {
                                Map<String, Object> ftpFavoritesListMap = new HashMap<>();
                                ftpFavoritesListMap.put("favoritesPathList",
                                        LitePal.where("state = ?", FtpFileEntity.State.NORMAL)
                                                .order("createTime desc")
                                                .find(FtpFileEntity.class)
                                                .stream()
                                                .filter(ftpFileEntity -> ftpFileEntity.getPickSet()
                                                        .contains(mqttMsgEntity.getFromId()))
                                                .collect(Collectors.toList()));
                                MQTTMsgEntity ftpFavoritesListMsg = getMQTTMsg(MQTTMsgEntity.TYPE_CMD,
                                        MQTTMsgEntity.MSG_FTP_FAVORITES_LIST,
                                        mqttMsgEntity.getFromId());
                                ftpFavoritesListMsg.setParam(new JSONObject(ftpFavoritesListMap).toJSONString());
                                sendMQTTMsg(ftpFavoritesListMsg);
                                return null;
                            }
                        });
                        break;

                    //ftp文件查询
                    case MQTTMsgEntity.MSG_FTP_QUERY_LIST:
                        ThreadUtils.executeByCached(new ThreadUtils.SimpleTask<FtpFileQueryPaginationEntity>() {
                            @Override
                            public FtpFileQueryPaginationEntity doInBackground() {
                                String queryPath = JSON.parseObject(mqttMsgEntity.getParam()).getString("path");
                                String name = JSON.parseObject(mqttMsgEntity.getParam()).getString("name");
                                int page = JSON.parseObject(mqttMsgEntity.getParam()).getInteger("page");
                                int size = JSON.parseObject(mqttMsgEntity.getParam()).getInteger("size");
                                List<FtpFileQueryEntity> ftpFileList = new ArrayList<>();
                                ContentResolver contentResolver = getContentResolver();
                                String selection;
                                String[] selectionArgs;
                                if (PathConfig.NAS.equals(queryPath)) {
                                    selection =
                                            "(" + MediaStore.Files.FileColumns.DATA + " like ? escape '/' or " + MediaStore.Files.FileColumns.DATA + " like ? escape '/') and " + MediaStore.Files.FileColumns.DISPLAY_NAME + " like ? escape '/'";
                                    selectionArgs = new String[]{CommonUtils.sqliteEscape(PathConfig.PUBLIC) + "%",
                                            CommonUtils.sqliteEscape(
                                            PathConfig.PRIVATE + mqttMsgEntity.getFromId() + File.separator) + "%",
                                            "%" + CommonUtils.sqliteEscape(
                                            name) + "%"};
                                } else {
                                    selection =
                                            MediaStore.Files.FileColumns.DATA + " like ? escape '/' and " + MediaStore.Files.FileColumns.DISPLAY_NAME + " like ? escape '/'";
                                    selectionArgs = new String[]{CommonUtils.sqliteEscape(queryPath) + "%",
                                            "%" + CommonUtils.sqliteEscape(name) + "%"};
                                }
                                Cursor cursor = contentResolver.query(MediaStore.Files.getContentUri("external"),
                                        new String[]{MediaStore.Files.FileColumns.DATA,
                                                MediaStore.Files.FileColumns.DISPLAY_NAME},
                                        selection,
                                        selectionArgs,
                                        null);
                                if (null != cursor) {
                                    while (cursor.moveToNext()) {
                                        String path =
                                                cursor.getString(cursor.getColumnIndexOrThrow(MediaStore.Files.FileColumns.DATA));
                                        String displayName =
                                                cursor.getString(cursor.getColumnIndexOrThrow(MediaStore.Files.FileColumns.DISPLAY_NAME));
                                        FtpFileQueryEntity ftpFileQueryEntity = new FtpFileQueryEntity();
                                        ftpFileQueryEntity.setName(displayName);
                                        ftpFileQueryEntity.setPath(path);
                                        ftpFileQueryEntity.setType(FileUtils.isDir(path) ? "dir" : "file");
                                        ftpFileQueryEntity.setCreateTime(TimeUtils.millis2String(FileUtils.getFileLastModified(path),
                                                new SimpleDateFormat("yyyy-MM-dd HH:mm",
                                                        Locale.getDefault())));
                                        ftpFileQueryEntity.setSrc(path.startsWith(PathConfig.PUBLIC) ? "public" :
                                                "private");
                                        ftpFileList.add(ftpFileQueryEntity);
                                    }
                                    cursor.close();
                                }
                                FtpFileQueryPaginationEntity ftpFileQueryPaginationEntity =
                                        new FtpFileQueryPaginationEntity();
                                ftpFileQueryPaginationEntity.setPage(page);
                                ftpFileQueryPaginationEntity.setSize(size);
                                ftpFileQueryPaginationEntity.setTotal(ftpFileList.size());
                                if (!ftpFileList.isEmpty()) {
                                    if (ftpFileList.size() <= size) {//若查询列表条数小于单页最大条数，则返回全部列表
                                        ftpFileQueryPaginationEntity.setPage(1);
                                        ftpFileQueryPaginationEntity.getQueryList().addAll(ftpFileList);
                                    } else {//开始分页
                                        List<List<FtpFileQueryEntity>> partitionList = Lists.partition(ftpFileList,
                                                size);
                                        if (page <= partitionList.size()) {
                                            ftpFileQueryPaginationEntity.getQueryList().addAll(partitionList.get(page - 1));
                                        } else {
                                            ftpFileQueryPaginationEntity.setPage(1);
                                            ftpFileQueryPaginationEntity.getQueryList().addAll(partitionList.get(0));
                                        }
                                    }
                                }
                                return ftpFileQueryPaginationEntity;
                            }

                            @Override
                            public void onSuccess(FtpFileQueryPaginationEntity result) {
                                MQTTMsgEntity ftpQueryListMsg = getMQTTMsg(MQTTMsgEntity.TYPE_CMD,
                                        MQTTMsgEntity.MSG_FTP_QUERY_LIST,
                                        mqttMsgEntity.getFromId());
                                ftpQueryListMsg.setParam(JSON.toJSONString(result));
                                sendMQTTMsg(ftpQueryListMsg);
                            }
                        });
                        break;

                    //文件分类
                    case MQTTMsgEntity.MSG_FTP_CATEGORY_LIST:
                        boolean privateOnly = JSON.parseObject(mqttMsgEntity.getParam()).getBoolean("privateOnly");
                        String category = JSON.parseObject(mqttMsgEntity.getParam()).getString("category");
                        String phoneNum = mqttMsgEntity.getFromId();
                        ThreadUtils.executeByCached(new ThreadUtils.SimpleTask<List<FtpCategoryEntity>>() {
                            @Override
                            public List<FtpCategoryEntity> doInBackground() {
                                return queryFtpCategory(privateOnly, category, phoneNum);
                            }

                            @Override
                            public void onSuccess(List<FtpCategoryEntity> result) {
                                Map<String, Object> ftpCategoryListMap = new HashMap<>();
                                ftpCategoryListMap.put("category", category);
                                ftpCategoryListMap.put("categoryList", result);
                                MQTTMsgEntity ftpCategoryListMsg = getMQTTMsg(MQTTMsgEntity.TYPE_CMD,
                                        MQTTMsgEntity.MSG_FTP_CATEGORY_LIST,
                                        mqttMsgEntity.getFromId());
                                ftpCategoryListMsg.setParam(new JSONObject(ftpCategoryListMap).toJSONString());
                                sendMQTTMsg(ftpCategoryListMsg);
                            }
                        });
                        break;

                    //ftp文件状态刷新
                    case MQTTMsgEntity.MSG_FTP_STATUS_REFRESH:
                        List<FtpCmdEntity> refreshPathList = JSON.parseObject(mqttMsgEntity.getParam())
                                .getJSONArray("refreshPathList")
                                .toJavaList(FtpCmdEntity.class);
                        ThreadUtils.executeByCached(new VoidTask() {
                            @Override
                            public Void doInBackground() {
                                if (!refreshPathList.isEmpty()) {
                                    List<String> pathList = new ArrayList<>();
                                    for (FtpCmdEntity ftpCmdEntity : refreshPathList) {
                                        pathList.add(ftpCmdEntity.getPath());
                                    }
                                    MediaScannerConnection.scanFile(Utils.getApp(), pathList.toArray(new String[0]), null, (s, uri) -> {
                                        Map<String, Object> ftpRefreshPathParamMap = new HashMap<>();
                                        ftpRefreshPathParamMap.put("result", true);
                                        MQTTMsgEntity ftpRefreshPathMsg = getMQTTMsg(MQTTMsgEntity.TYPE_CMD,
                                                MQTTMsgEntity.MSG_FTP_STATUS_REFRESH,
                                                mqttMsgEntity.getFromId());
                                        ftpRefreshPathMsg.setParam(new JSONObject(ftpRefreshPathParamMap).toJSONString());
                                        sendMQTTMsg(ftpRefreshPathMsg);
                                    });
                                }
                                return null;
                            }
                        });
                        break;

                    //ftp禁止访问列表
                    case MQTTMsgEntity.MSG_FTP_BAN_LIST:
                        boolean isBan = JSON.parseObject(mqttMsgEntity.getParam()).getBoolean("isBan");
                        String banPhoneNum = JSON.parseObject(mqttMsgEntity.getParam()).getString("banPhoneNum");
                        List<FtpFileEntity> banList = JSON.parseObject(mqttMsgEntity.getParam())
                                .getJSONArray("banList")
                                .toJavaList(FtpFileEntity.class);
                        ThreadUtils.executeByCached(new VoidTask() {
                            @Override
                            public Void doInBackground() {
                                if (null != banList && !banList.isEmpty()) {
                                    SimpleDateFormat sdf = new SimpleDateFormat("yyyy-MM-dd HH:mm", Locale.getDefault());
                                    banList.forEach(ftpFileEntity -> {
                                        FtpFileEntity fileEntity = LitePal.where("path = ? and state = ?",
                                                ftpFileEntity.getPath(),
                                                FtpFileEntity.State.NORMAL).findFirst(FtpFileEntity.class);
                                        if (isBan) {
                                            if (null == fileEntity) {
                                                ftpFileEntity.setCreateTime(TimeUtils.millis2String(FileUtils.getFileLastModified(ftpFileEntity.getPath()),
                                                        sdf));
                                                ftpFileEntity.setSize(FileUtils.getSize(ftpFileEntity.getPath()));
                                                ftpFileEntity.setState(FtpFileEntity.State.NORMAL);
                                                ftpFileEntity.getBanSet().add(banPhoneNum);
                                                ftpFileEntity.save();
                                            } else {
                                                if (!fileEntity.getBanSet().contains(banPhoneNum)) {
                                                    fileEntity.getBanSet().add(banPhoneNum);
                                                    fileEntity.setExt(ftpFileEntity.getExt());
                                                    fileEntity.save();
                                                }
                                            }
                                        } else {
                                            if (null != fileEntity && fileEntity.getBanSet().contains(banPhoneNum)) {
                                                fileEntity.getPickSet().remove(banPhoneNum);
                                                fileEntity.setExt("");
                                                fileEntity.save();
                                            }
                                        }
                                    });
                                }

                                Map<String, Object> ftpBanListParamMap = new HashMap<>();
                                ftpBanListParamMap.put("result", true);
                                MQTTMsgEntity ftpBanListMsg = getMQTTMsg(MQTTMsgEntity.TYPE_CMD,
                                        MQTTMsgEntity.MSG_FTP_BAN_LIST,
                                        mqttMsgEntity.getFromId());
                                ftpBanListMsg.setParam(new JSONObject(ftpBanListParamMap).toJSONString());
                                sendMQTTMsg(ftpBanListMsg);
                                return null;
                            }
                        });
                        break;

                    //ftp获取禁止访问列表
                    case MQTTMsgEntity.MSG_FTP_GET_BAN_LIST:
                        String getBanPhoneNum = JSON.parseObject(mqttMsgEntity.getParam()).getString("phoneNum");
                        ThreadUtils.executeByCached(new VoidTask() {
                            @Override
                            public Void doInBackground() {
                                Map<String, Object> ftpGetBanListMap = new HashMap<>();
                                ftpGetBanListMap.put("banList",
                                        LitePal.where("state = ?", FtpFileEntity.State.NORMAL)
                                                .order("createTime desc")
                                                .find(FtpFileEntity.class)
                                                .stream()
                                                .filter(ftpFileEntity -> ftpFileEntity.getBanSet().contains(getBanPhoneNum))
                                                .collect(Collectors.toList()));
                                MQTTMsgEntity ftpGetBanListMsg = getMQTTMsg(MQTTMsgEntity.TYPE_CMD,
                                        MQTTMsgEntity.MSG_FTP_GET_BAN_LIST,
                                        mqttMsgEntity.getFromId());
                                ftpGetBanListMsg.setParam(new JSONObject(ftpGetBanListMap).toJSONString());
                                sendMQTTMsg(ftpGetBanListMsg);
                                return null;
                            }
                        });
                        break;

                    default:
                        break;
                }
                break;

            default:
                break;
        }
    }

    /**
     * 生成一个startNum 到 endNum之间的随机数(不包含endNum的随机数)
     *
     * @param startNum
     * @param endNum
     * @return
     */
    private int getRandomNum(int startNum, int endNum) {
        if (endNum > startNum) {
            Random random = new Random();
            return random.nextInt(endNum - startNum) + startNum;
        }
        return 0;
    }

    private long getDirLength(final File dir) {
        long len = 0;
        File[] files = dir.listFiles();
        if (files != null && files.length > 0) {
            for (File file : files) {
                if (file.isDirectory()) {
                    len += getDirLength(file);
                } else {
                    len += file.length();
                }
            }
        }
        return len;
    }

    private List<FtpCategoryEntity> queryFtpCategory(boolean privateOnly, String category, String phoneNum) {
        Uri uri;
        String pathProjection, sizeProjection, selection;
        String[] selectionArgs;
        switch (category) {
            case "image":
                uri = MediaStore.Images.Media.EXTERNAL_CONTENT_URI;
                pathProjection = MediaStore.Images.Media.DATA;
                sizeProjection = MediaStore.Images.Media.SIZE;
                break;

            case "video":
                uri = MediaStore.Video.Media.EXTERNAL_CONTENT_URI;
                pathProjection = MediaStore.Video.Media.DATA;
                sizeProjection = MediaStore.Video.Media.SIZE;
                break;

            case "audio":
                uri = MediaStore.Audio.Media.EXTERNAL_CONTENT_URI;
                pathProjection = MediaStore.Audio.Media.DATA;
                sizeProjection = MediaStore.Audio.Media.SIZE;
                break;

            default:
                uri = MediaStore.Files.getContentUri("external");
                pathProjection = MediaStore.Files.FileColumns.DATA;
                sizeProjection = MediaStore.Files.FileColumns.SIZE;
                break;
        }
        if (privateOnly) {
            selection = MediaStore.Files.FileColumns.DATA + " like ?";
            selectionArgs = new String[]{PathConfig.PRIVATE + phoneNum + File.separator + "%"};
        } else {
            selection = MediaStore.Files.FileColumns.DATA + " like ? or " + MediaStore.Files.FileColumns.DATA + " like ?";
            selectionArgs = new String[]{PathConfig.PUBLIC + "%", PathConfig.PRIVATE + phoneNum + File.separator + "%"};
        }
        List<FtpCategoryEntity> list = new ArrayList<>();
        Cursor cursor = Utils.getApp().getContentResolver().query(uri, new String[]{pathProjection, sizeProjection}, selection, selectionArgs, null);
        while (cursor.moveToNext()) {
            String path = cursor.getString(cursor.getColumnIndexOrThrow(pathProjection));
            if (FileUtils.isDir(path)) {
                continue;
            }

            String src = path.startsWith(PathConfig.PUBLIC) ? "public" : "private";

            String name = FileUtils.getFileName(path);
            if ("document".equals(category) && !isDocument(FileUtils.getFileExtension(name))) {
                continue;
            }

            if ("other".equals(category)) {
                if (isImage(FileUtils.getFileExtension(name)) || isVideo(FileUtils.getFileExtension(name)) || isAudio(FileUtils.getFileExtension(name)) || isDocument(
                        FileUtils.getFileExtension(name))) {
                    continue;
                }
            }

            long time = FileUtils.getFileLastModified(path);
            String createTime = TimeUtils.millis2String(time, new SimpleDateFormat("yyyy-MM-dd HH:mm", Locale.getDefault()));
            long size = cursor.getLong(cursor.getColumnIndexOrThrow(sizeProjection));
            boolean isPick;
            FtpFileEntity ftpFileEntity = LitePal.where("path = ? and state = ?", path, FtpFileEntity.State.NORMAL).findFirst(FtpFileEntity.class);
            if (null == ftpFileEntity) {
                isPick = false;
            } else {
                isPick = ftpFileEntity.getPickSet().contains(phoneNum);
            }
            list.add(new FtpCategoryEntity(name, path, createTime, ConvertUtils.byte2FitMemorySize(size, 2), src, isPick));
        }
        cursor.close();
        return list;
    }

    private boolean isImage(String name) {
        List<String> nameList = new ArrayList<>();
        nameList.add("jpg");
        nameList.add("png");
        nameList.add("gif");
        nameList.add("bmp");
        nameList.add("webp");
        return nameList.contains(name.toLowerCase());
    }

    private boolean isVideo(String name) {
        List<String> nameList = new ArrayList<>();
        nameList.add("3gp");
        nameList.add("mp4");
        nameList.add("ts");
        nameList.add("mkv");
        nameList.add("avi");
        nameList.add("rm");
        nameList.add("rmvb");
        nameList.add("mov");
        return nameList.contains(name.toLowerCase());
    }

    private boolean isAudio(String name) {
        List<String> nameList = new ArrayList<>();
        nameList.add("3gp");
        nameList.add("mp3");
        nameList.add("m4a");
        nameList.add("aac");
        nameList.add("flac");
        nameList.add("wav");
        nameList.add("ogg");
        return nameList.contains(name.toLowerCase());
    }

    private boolean isDocument(String name) {
        List<String> nameList = new ArrayList<>();
        nameList.add("docx");
        nameList.add("doc");
        nameList.add("xls");
        nameList.add("xlsx");
        nameList.add("ppt");
        nameList.add("pptx");
        nameList.add("pdf");
        nameList.add("txt");
        return nameList.contains(name.toLowerCase());
    }

    private String getFtpFileType(String path) {
        if (path.startsWith(PathConfig.PRIVATE)) {
            return FtpFileEntity.Type.PRIVATE;
        } else if (path.startsWith(PathConfig.PUBLIC)) {
            return FtpFileEntity.Type.PUBLIC;
        } else {
            return FtpFileEntity.Type.UNKNOWN;
        }
    }

    private void coverageFile(String path, String destPath, String type, int index) {
        String filePath = FtpFileEntity.RE.equals(type) ? destPath : path;
        String filename = FileUtils.getFileName(filePath), name = FileUtils.getFileNameNoExtension(filePath), extension = FileUtils.getFileExtension(
                filePath), newPath;
        if (name.isEmpty() && extension.isEmpty()) {
            return;
        }
        String destDirPath = FtpFileEntity.RE.equals(type) ? FileUtils.getDirName(destPath) : destPath;
        if (name.isEmpty()) {
            newPath = destDirPath + filename + " (" + index + ")";
        } else if (extension.isEmpty()) {
            newPath = destDirPath + name + " (" + index + ")";
        } else {
            newPath = destDirPath + name + " (" + index + ")." + extension;
        }
        if (FileUtils.isFileExists(newPath)) {
            index++;
            coverageFile(path, destPath, type, index);
            return;
        }
        switch (type) {
            case FtpFileEntity.CP:
                FileUtils.copy(path, newPath);
                new MediaScanner().scanFile(newPath);
                break;

            case FtpFileEntity.MV:
                FileUtils.move(path, newPath);
                new MediaScanner().scanFile(path);
                new MediaScanner().scanFile(newPath);
                FtpFileEntity mvFtpFileEntity = LitePal.where("path = ? and state = ?", path, FtpFileEntity.State.NORMAL)
                        .findFirst(FtpFileEntity.class);
                if (null != mvFtpFileEntity) {
                    mvFtpFileEntity.setPath(newPath);
                    mvFtpFileEntity.save();
                }
                break;

            case FtpFileEntity.RE:
                FileUtils.rename(path, FileUtils.getFileName(newPath));
                new MediaScanner().scanFile(path);
                new MediaScanner().scanFile(newPath);
                FtpFileEntity reFtpFileEntity = LitePal.where("path = ? and state = ?", path, FtpFileEntity.State.NORMAL)
                        .findFirst(FtpFileEntity.class);
                if (null != reFtpFileEntity) {
                    reFtpFileEntity.setPath(newPath);
                    reFtpFileEntity.save();
                }
                break;

            default:
                break;
        }
    }

    public interface TipsDevicesFriend {
        void onTipsdevicesFriend(String requestID);

        void onTipsdevicesFriendStatus(String statusid);
    }

    public interface welcomebind {
        Void onWelcomeBind(String bindStr);
    }

    public interface userUpBind {
        Void onUpBind(String bindStr);
    }

    public void setUserUpBind(userUpBind userupbind) {
        this.upBindStr = userupbind;
    }

    public void setTipsDevicesFriend(TipsDevicesFriend tipsdevicesfriend) {
        this.tipsdevicesfriend = tipsdevicesfriend;
    }

    public void setWelcomeserver(welcomebind welcomeBindStr) {
        this.welcomeBindStr = welcomeBindStr;
    }

    public welcomebind getWelcomeBindStr() {
        return welcomeBindStr;
    }

    public IBinder onBind(Intent intent) {
        return new DownLoadBinder();
    }

    public class DownLoadBinder extends Binder {
        public MQTTService getService() {
            return MQTTService.this;
        }
    }

    private void registerNetworkStatusChangedListener() {
        if (!NetworkUtils.isRegisteredNetworkStatusChangedListener(mOnNetworkStatusChangedListener)) {
            NetworkUtils.registerNetworkStatusChangedListener(mOnNetworkStatusChangedListener);
        }
    }

    private final NetworkUtils.OnNetworkStatusChangedListener mOnNetworkStatusChangedListener = new NetworkUtils.OnNetworkStatusChangedListener() {
        @Override
        public void onDisconnected() {
            EventBus.getDefault().post(BusConfig.NETWORK_DISCONNECTED);
        }

        @Override
        public void onConnected(NetworkUtils.NetworkType networkType) {
            EventBus.getDefault().post(BusConfig.NETWORK_CONNECTED);
        }
    };
>>>>>>> 3a01909f
}<|MERGE_RESOLUTION|>--- conflicted
+++ resolved
@@ -48,6 +48,8 @@
 import com.viegre.nas.pad.entity.FtpFileQueryEntity;
 import com.viegre.nas.pad.entity.FtpFileQueryPaginationEntity;
 import com.viegre.nas.pad.entity.MQTTMsgEntity;
+import com.viegre.nas.pad.manager.PopupManager;
+import com.viegre.nas.pad.popup.LoginTimePopup;
 import com.viegre.nas.pad.task.VoidTask;
 import com.viegre.nas.pad.util.CommonUtils;
 import com.viegre.nas.pad.util.MediaScanner;
@@ -357,1111 +359,6 @@
                         SPUtils.getInstance().put(SPConfig.PHONE, phone);
                         SPUtils.getInstance().put(SPConfig.TOKEN, token);
 //						PopupManager.INSTANCE.showCustomXPopup(this, new LoginTimePopup(this));
-<<<<<<< HEAD
-						ActivityUtils.finishActivity(LoginActivity.class);
-						break;
-
-					//设备信息
-					case MQTTMsgEntity.MSG_DEVICE_INFO:
-						ThreadUtils.executeByCached(new VoidTask() {
-							@Override
-							public Void doInBackground() {
-								Map<String, Object> deviceInfoMap = new HashMap<>();
-								deviceInfoMap.put("name", "国乾NAS 2020");
-								deviceInfoMap.put("mac", DeviceUtils.getMacAddress());
-								deviceInfoMap.put("ip", NetworkUtils.getIPAddress(true));
-								deviceInfoMap.put("cpu", "Cortex-A53 8核 1.5GHz");
-								ActivityManager activityManager = (ActivityManager) getSystemService(Context.ACTIVITY_SERVICE);
-								ActivityManager.MemoryInfo memoryInfo = new ActivityManager.MemoryInfo();
-								activityManager.getMemoryInfo(memoryInfo);
-								deviceInfoMap.put("ram", memoryInfo.totalMem);
-								deviceInfoMap.put("status", "正常");
-								deviceInfoMap.put("runningTime", SystemClock.elapsedRealtime());
-								deviceInfoMap.put("driveSn", "000000000033");
-								deviceInfoMap.put("driveStatus", "正常");
-								deviceInfoMap.put("driveModel", "1816");
-								deviceInfoMap.put("driveCapacity", FileUtils.getFsTotalSize(PathConfig.NAS));
-								MQTTMsgEntity deviceInfoMsg = getMQTTMsg(MQTTMsgEntity.TYPE_NOTIFY,
-								                                         MQTTMsgEntity.MSG_DEVICE_INFO,
-								                                         mqttMsgEntity.getFromId());
-								deviceInfoMsg.setParam(new JSONObject(deviceInfoMap).toJSONString());
-								sendMQTTMsg(deviceInfoMsg);
-								return null;
-							}
-						});
-						break;
-
-					//公共/私人存储空间
-					case MQTTMsgEntity.MSG_STORAGE_INFO:
-						ThreadUtils.executeByCached(new VoidTask() {
-							@Override
-							public Void doInBackground() {
-								Map<String, Object> storageInfoMap = new HashMap<>();
-								storageInfoMap.put("total", FileUtils.getFsTotalSize(PathConfig.NAS));
-								storageInfoMap.put("publicUsed", getDirLength(FileUtils.getFileByPath(PathConfig.PUBLIC)));
-								List<File> privateDirList = FileUtils.listFilesInDir(PathConfig.PRIVATE);
-								if (!privateDirList.isEmpty()) {
-									Map<String, Object> privateDirMap = new HashMap<>();
-									for (File file : privateDirList) {
-										if (FileUtils.isDir(file)) {
-											privateDirMap.put(file.getName(), getDirLength(file));
-										}
-									}
-									if (!privateDirMap.isEmpty()) {
-										JSONObject privateDirJson = new JSONObject(privateDirMap);
-										storageInfoMap.put("privateUsed", privateDirJson.toJSONString());
-									}
-								} else {
-									storageInfoMap.put("publicUsed", 0);
-								}
-								MQTTMsgEntity storageInfoMsg = getMQTTMsg(MQTTMsgEntity.TYPE_NOTIFY,
-								                                          MQTTMsgEntity.MSG_STORAGE_INFO,
-								                                          mqttMsgEntity.getFromId());
-								storageInfoMsg.setParam(new JSONObject(storageInfoMap).toJSONString());
-								sendMQTTMsg(storageInfoMsg);
-								return null;
-							}
-						});
-						break;
-
-					//外部设备列表
-					case MQTTMsgEntity.MSG_EXTERNAL_DRIVE_LIST:
-						ThreadUtils.executeByCached(new VoidTask() {
-							@Override
-							public Void doInBackground() {
-								List<ExternalDriveEntity> list = new ArrayList<>();
-								list.add(new ExternalDriveEntity("USB Storage", File.separator));
-								Map<String, Object> externalDriveListMap = new HashMap<>();
-								externalDriveListMap.put("externalDriveList", list);
-								MQTTMsgEntity externalDriveListMsg = getMQTTMsg(MQTTMsgEntity.TYPE_NOTIFY,
-								                                                MQTTMsgEntity.MSG_EXTERNAL_DRIVE_LIST,
-								                                                mqttMsgEntity.getFromId());
-								externalDriveListMsg.setParam(new JSONObject(externalDriveListMap).toJSONString());
-								sendMQTTMsg(externalDriveListMsg);
-								return null;
-							}
-						});
-						break;
-					//设备解绑
-					case MQTTMsgEntity.MSG_UNBUNDING:
-						String userName1 = JSON.parseObject(mqttMsgEntity.getParam()).getString("userName");
-						if (upBindStr != null) {
-							upBindStr.onUpBind(userName1 + "已经解绑成功");
-						}
-						break;
-					//设备绑定
-					case MQTTMsgEntity.MSG_BIND_RESULT:
-						String userName = JSON.parseObject(mqttMsgEntity.getParam()).getString("userName");
-						String sn = JSON.parseObject(mqttMsgEntity.getParam()).getString("sn");
-						//0 申请中、1 普通角色、2 拒绝、3 管理员
-						int state = JSON.parseObject(mqttMsgEntity.getParam()).getInteger("state");
-						LogUtils.iTag(TAG, "绑定结果: ", userName, sn, state);
-						if (2 == state) {
-							ToastUtils.showShort("管理员拒绝绑定");
-						} else if (1 == state || 3 == state) {
-//							EventBus.getDefault().postSticky(BusConfig.DEVICE_BOUND);//这边发消息  splashactivity中deviceBound未走
-							if (welcomeBindStr != null) {
-								welcomeBindStr.onWelcomeBind("绑定成功");
-							}
-						}
-						break;
-
-					default:
-						break;
-				}
-				break;
-
-			case MQTTMsgEntity.TYPE_CMD:
-				switch (mqttMsgEntity.getAction()) {
-					//磁盘整理
-					case MQTTMsgEntity.MSG_DISK_DEFRAGMENT:
-						ThreadUtils.executeByCachedWithDelay(new VoidTask() {
-							@Override
-							public Void doInBackground() {
-								Map<String, Object> diskDefragmentMap = new HashMap<>();
-								diskDefragmentMap.put("result", true);
-								MQTTMsgEntity diskDefragmentMsg = getMQTTMsg(MQTTMsgEntity.TYPE_CMD,
-								                                             MQTTMsgEntity.MSG_DISK_DEFRAGMENT,
-								                                             mqttMsgEntity.getFromId());
-								diskDefragmentMsg.setParam(new JSONObject(diskDefragmentMap).toJSONString());
-								sendMQTTMsg(diskDefragmentMsg);
-								return null;
-							}
-						}, getRandomNum(10, 20), TimeUnit.SECONDS);
-						break;
-
-					//还原列表
-					case MQTTMsgEntity.MSG_RESTORE_LIST:
-						ThreadUtils.executeByCached(new VoidTask() {
-							@Override
-							public Void doInBackground() {
-								Map<String, Object> restoreListMap = new HashMap<>();
-								restoreListMap.put("restoreList",
-								                   LitePal.where("phoneNum = ?", mqttMsgEntity.getFromId()).find(FtpFileBackupEntity.class));
-								MQTTMsgEntity restoreListMsg = getMQTTMsg(MQTTMsgEntity.TYPE_CMD,
-								                                          MQTTMsgEntity.MSG_RESTORE_LIST,
-								                                          mqttMsgEntity.getFromId());
-								restoreListMsg.setParam(new JSONObject(restoreListMap).toJSONString());
-								sendMQTTMsg(restoreListMsg);
-								return null;
-							}
-						});
-						break;
-
-					//还原
-					case MQTTMsgEntity.MSG_RESTORE:
-						ThreadUtils.executeByCached(new VoidTask() {
-							@Override
-							public Void doInBackground() throws ZipException {
-								String restoreFilePath = JSON.parseObject(mqttMsgEntity.getParam()).getString("path");
-								new ZipFile(restoreFilePath).extractAll(PathConfig.NAS);
-								Map<String, Object> restoreParamMap = new HashMap<>();
-								restoreParamMap.put("result", true);
-								MQTTMsgEntity restoreMsg = getMQTTMsg(MQTTMsgEntity.TYPE_CMD, MQTTMsgEntity.MSG_RESTORE, mqttMsgEntity.getFromId());
-								restoreMsg.setParam(new JSONObject(restoreParamMap).toJSONString());
-								sendMQTTMsg(restoreMsg);
-								return null;
-							}
-
-							@Override
-							public void onFail(Throwable t) {
-								super.onFail(t);
-								Map<String, Object> restoreParamMap = new HashMap<>();
-								restoreParamMap.put("result", false);
-								MQTTMsgEntity restoreMsg = getMQTTMsg(MQTTMsgEntity.TYPE_CMD, MQTTMsgEntity.MSG_RESTORE, mqttMsgEntity.getFromId());
-								restoreMsg.setParam(new JSONObject(restoreParamMap).toJSONString());
-								sendMQTTMsg(restoreMsg);
-							}
-						});
-						break;
-
-					//备份
-					case MQTTMsgEntity.MSG_BACKUP:
-						ThreadUtils.executeByCached(new VoidTask() {
-							@Override
-							public Void doInBackground() throws Throwable {
-								String backupDirPath = JSON.parseObject(mqttMsgEntity.getParam()).getString("path");
-								String backupFileName = "备份" + TimeUtils.getNowString(new SimpleDateFormat("yyyyMMddHHmmss",
-								                                                                           Locale.getDefault())) + ".zip";
-								String backupPath = backupDirPath + backupFileName;
-								MQTTMsgEntity backupMsg = getMQTTMsg(MQTTMsgEntity.TYPE_CMD, MQTTMsgEntity.MSG_BACKUP, mqttMsgEntity.getFromId());
-								ZipFile zipFile = new ZipFile(backupPath);
-								zipFile.addFolder(FileUtils.getFileByPath(PathConfig.PRIVATE + mqttMsgEntity.getFromId() + File.separator));
-								zipFile.addFolder(FileUtils.getFileByPath(PathConfig.PUBLIC));
-								new FtpFileBackupEntity(backupPath, mqttMsgEntity.getFromId()).save();
-								Map<String, Object> backupParamMap = new HashMap<>();
-								backupParamMap.put("path", backupPath);
-								backupParamMap.put("result", true);
-								backupMsg.setParam(new JSONObject(backupParamMap).toJSONString());
-								sendMQTTMsg(backupMsg);
-								return null;
-							}
-
-							@Override
-							public void onFail(Throwable t) {
-								super.onFail(t);
-								Map<String, Object> backupParamMap = new HashMap<>();
-								backupParamMap.put("result", false);
-								MQTTMsgEntity backupMsg = getMQTTMsg(MQTTMsgEntity.TYPE_CMD, MQTTMsgEntity.MSG_BACKUP, mqttMsgEntity.getFromId());
-								backupMsg.setParam(new JSONObject(backupParamMap).toJSONString());
-								sendMQTTMsg(backupMsg);
-							}
-						});
-						break;
-
-					//使用寿命检测
-					case MQTTMsgEntity.MSG_LIFE_TEST:
-						ThreadUtils.executeByCachedWithDelay(new VoidTask() {
-							@Override
-							public Void doInBackground() {
-								Map<String, Object> lifeTestMap = new HashMap<>();
-								lifeTestMap.put("days",
-								                TimeUtils.getTimeSpan(System.currentTimeMillis(),
-								                                      TimeUtils.string2Millis("20210401",
-								                                                              new SimpleDateFormat("yyyyMMdd", Locale.getDefault())),
-								                                      TimeConstants.DAY));
-								MQTTMsgEntity lifeTestMsg = getMQTTMsg(MQTTMsgEntity.TYPE_CMD,
-								                                       MQTTMsgEntity.MSG_LIFE_TEST,
-								                                       mqttMsgEntity.getFromId());
-								lifeTestMsg.setParam(new JSONObject(lifeTestMap).toJSONString());
-								sendMQTTMsg(lifeTestMsg);
-								return null;
-							}
-						}, getRandomNum(10, 20), TimeUnit.SECONDS);
-						break;
-
-					//关机
-					case MQTTMsgEntity.MSG_SHUT_DOWN:
-						ThreadUtils.executeByCached(new VoidTask() {
-							@Override
-							public Void doInBackground() {
-								Map<String, Object> shutDownMap = new HashMap<>();
-								shutDownMap.put("result", true);
-								MQTTMsgEntity shutDownMsg = getMQTTMsg(MQTTMsgEntity.TYPE_CMD,
-								                                       MQTTMsgEntity.MSG_SHUT_DOWN,
-								                                       mqttMsgEntity.getFromId());
-								shutDownMsg.setParam(new JSONObject(shutDownMap).toJSONString());
-								sendMQTTMsg(shutDownMsg);
-								return null;
-							}
-						});
-						break;
-
-					//重启
-					case MQTTMsgEntity.MSG_REBOOT:
-						ThreadUtils.executeByCached(new VoidTask() {
-							@Override
-							public Void doInBackground() {
-								Map<String, Object> rebootMap = new HashMap<>();
-								rebootMap.put("result", true);
-								MQTTMsgEntity rebootMsg = getMQTTMsg(MQTTMsgEntity.TYPE_CMD, MQTTMsgEntity.MSG_REBOOT, mqttMsgEntity.getFromId());
-								rebootMsg.setParam(new JSONObject(rebootMap).toJSONString());
-								sendMQTTMsg(rebootMsg);
-								return null;
-							}
-						});
-						break;
-
-					//ftp复制/移动/重命名
-					case MQTTMsgEntity.MSG_FTP_LOCATION:
-						ThreadUtils.executeByCached(new VoidTask() {
-							@Override
-							public Void doInBackground() {
-								String type = JSON.parseObject(mqttMsgEntity.getParam()).getString("type");
-								String destPath = JSON.parseObject(mqttMsgEntity.getParam()).getString("destPath");
-								List<FtpFileEntity> srcPathList = JSON.parseObject(mqttMsgEntity.getParam())
-								                                      .getJSONArray("srcPathList")
-								                                      .toJavaList(FtpFileEntity.class);
-								List<FtpFileEntity> doneList = new ArrayList<>();
-								boolean result;
-								FtpFileEntity ftpFile = srcPathList.stream().filter(ftpFileEntity -> {
-									if (FileUtils.isFileExists(ftpFileEntity.getPath())) {
-										String destFilePath = destPath + FileUtils.getFileName(ftpFileEntity.getPath());
-										switch (type) {
-											case FtpFileEntity.CP:
-												if (FileUtils.isFileExists(destFilePath)) {
-													if (ftpFileEntity.isCoverageConfirm()) {
-														coverageFile(ftpFileEntity.getPath(), destPath, type, 1);
-													} else {
-														ftpFileEntity.setCoverageConfirm(true);
-														return true;
-													}
-												} else {
-													FileUtils.copy(ftpFileEntity.getPath(), destFilePath);
-													new MediaScanner().scanFile(destFilePath);
-												}
-												break;
-
-											case FtpFileEntity.MV:
-												if (FileUtils.isFileExists(destFilePath)) {
-													if (ftpFileEntity.isCoverageConfirm()) {
-														coverageFile(ftpFileEntity.getPath(), destPath, type, 1);
-													} else {
-														ftpFileEntity.setCoverageConfirm(true);
-														return true;
-													}
-												} else {
-													FileUtils.move(ftpFileEntity.getPath(), destFilePath);
-													new MediaScanner().scanFile(ftpFileEntity.getPath());
-													new MediaScanner().scanFile(destFilePath);
-													FtpFileEntity mvFtpFileEntity = LitePal.where("path = ? and state = ?",
-													                                              ftpFileEntity.getPath(),
-													                                              FtpFileEntity.State.NORMAL)
-													                                       .findFirst(FtpFileEntity.class);
-													if (null != mvFtpFileEntity) {
-														mvFtpFileEntity.setPath(destFilePath);
-														mvFtpFileEntity.save();
-													}
-												}
-												break;
-
-											case FtpFileEntity.RE:
-												if (FileUtils.isFileExists(destPath)) {
-													if (ftpFileEntity.isCoverageConfirm()) {
-														coverageFile(ftpFileEntity.getPath(), destPath, type, 1);
-													} else {
-														ftpFileEntity.setCoverageConfirm(true);
-														return true;
-													}
-												} else {
-													FileUtils.rename(ftpFileEntity.getPath(), FileUtils.getFileName(destPath));
-													new MediaScanner().scanFile(ftpFileEntity.getPath());
-													new MediaScanner().scanFile(destPath);
-													FtpFileEntity reFtpFileEntity = LitePal.where("path = ? and state = ?",
-													                                              ftpFileEntity.getPath(),
-													                                              FtpFileEntity.State.NORMAL)
-													                                       .findFirst(FtpFileEntity.class);
-													if (null != reFtpFileEntity) {
-														reFtpFileEntity.setPath(destPath);
-														reFtpFileEntity.save();
-													}
-												}
-												break;
-
-											default:
-												break;
-										}
-									}
-									doneList.add(ftpFileEntity);
-									return false;
-								}).findFirst().orElse(null);
-
-								Map<String, Object> ftpCopyParamMap = new HashMap<>();
-								if (null == ftpFile) {
-									result = true;
-								} else {
-									result = false;
-									ftpCopyParamMap.put("confirmList",
-									                    srcPathList.stream()
-									                               .filter(ftpFileEntity -> !doneList.contains(ftpFileEntity))
-									                               .collect(Collectors.toList()));
-									ftpCopyParamMap.put("destPath", destPath);
-									ftpCopyParamMap.put("type", type);
-								}
-								ftpCopyParamMap.put("result", result);
-								MQTTMsgEntity ftpCopyMsg = getMQTTMsg(MQTTMsgEntity.TYPE_CMD,
-								                                      MQTTMsgEntity.MSG_FTP_LOCATION,
-								                                      mqttMsgEntity.getFromId());
-								ftpCopyMsg.setParam(new JSONObject(ftpCopyParamMap).toJSONString());
-								sendMQTTMsg(ftpCopyMsg);
-								return null;
-							}
-						});
-						break;
-
-					//ftp删除
-					case MQTTMsgEntity.MSG_FTP_DELETE:
-						List<FtpCmdEntity> delPathList = JSON.parseObject(mqttMsgEntity.getParam())
-						                                     .getJSONArray("delPathList")
-						                                     .toJavaList(FtpCmdEntity.class);
-						ThreadUtils.executeByCached(new ThreadUtils.SimpleTask<Boolean>() {
-							@Override
-							public Boolean doInBackground() {
-								delPathList.forEach(ftpCmdEntity -> {
-									if (FileUtils.isFileExists(ftpCmdEntity.getPath())) {
-										FtpFileEntity ftpFile = LitePal.where("path = ?", ftpCmdEntity.getPath()).findFirst(FtpFileEntity.class);
-										String recycledPath = PathConfig.RECYCLE_BIN + FileUtils.getFileName(ftpCmdEntity.getPath());
-										SimpleDateFormat sdf = new SimpleDateFormat("yyyy-MM-dd HH:mm", Locale.getDefault());
-										String deleteTime = TimeUtils.getNowString(sdf);
-										String type = getFtpFileType(ftpCmdEntity.getPath());
-										if (null == ftpFile) {
-											FtpFileEntity ftpFileEntity = new FtpFileEntity(ftpCmdEntity.getPath(),
-											                                                recycledPath,
-											                                                TimeUtils.millis2String(FileUtils.getFileLastModified(
-													                                                ftpCmdEntity.getPath()), sdf),
-											                                                deleteTime,
-											                                                mqttMsgEntity.getFromId(),
-											                                                type,
-											                                                FtpFileEntity.State.RECYCLED);
-											ftpFileEntity.save();
-											FileUtils.move(ftpFileEntity.getPath(), ftpFileEntity.getRecycledPath());
-											MediaScannerConnection.scanFile(Utils.getApp(),
-											                                new String[]{ftpFileEntity.getPath(), ftpFileEntity.getRecycledPath()},
-											                                null,
-											                                null);
-										} else {
-											ftpFile.setRecycledPath(recycledPath);
-											ftpFile.setDeleteTime(deleteTime);
-											ftpFile.setDeletePhoneNum(mqttMsgEntity.getFromId());
-											ftpFile.setType(type);
-											ftpFile.setState(FtpFileEntity.State.RECYCLED);
-											ftpFile.save();
-											FileUtils.move(ftpFile.getPath(), ftpFile.getRecycledPath());
-											MediaScannerConnection.scanFile(Utils.getApp(),
-											                                new String[]{ftpFile.getPath(), ftpFile.getRecycledPath()},
-											                                null,
-											                                null);
-										}
-									}
-								});
-								return true;
-							}
-
-							@Override
-							public void onSuccess(Boolean result) {
-								Map<String, Object> ftpDeleteParamMap = new HashMap<>();
-								ftpDeleteParamMap.put("result", result);
-								MQTTMsgEntity ftpDeleteMsg = getMQTTMsg(MQTTMsgEntity.TYPE_CMD,
-								                                        MQTTMsgEntity.MSG_FTP_DELETE,
-								                                        mqttMsgEntity.getFromId());
-								ftpDeleteMsg.setParam(new JSONObject(ftpDeleteParamMap).toJSONString());
-								sendMQTTMsg(ftpDeleteMsg);
-							}
-						});
-						break;
-
-					//ftp删除列表
-					case MQTTMsgEntity.MSG_FTP_DELETE_LIST:
-						ThreadUtils.executeByCached(new ThreadUtils.SimpleTask<List<FtpFileEntity>>() {
-							@Override
-							public List<FtpFileEntity> doInBackground() {
-								return LitePal.where("deletePhoneNum = ? and state = ?", mqttMsgEntity.getFromId(), FtpFileEntity.State.RECYCLED)
-								              .order("createTime desc")
-								              .find(FtpFileEntity.class);
-							}
-
-							@Override
-							public void onSuccess(List<FtpFileEntity> result) {
-								Map<String, Object> ftpDeleteListMap = new HashMap<>();
-								ftpDeleteListMap.put("delPathList", result);
-								MQTTMsgEntity ftpDeleteListMsg = getMQTTMsg(MQTTMsgEntity.TYPE_CMD,
-								                                            MQTTMsgEntity.MSG_FTP_DELETE_LIST,
-								                                            mqttMsgEntity.getFromId());
-								ftpDeleteListMsg.setParam(new JSONObject(ftpDeleteListMap).toJSONString());
-								sendMQTTMsg(ftpDeleteListMsg);
-							}
-						});
-						break;
-
-					//ftp还原列表
-					case MQTTMsgEntity.MSG_FTP_RESTORE_LIST:
-						List<FtpCmdEntity> rstPathList = JSON.parseObject(mqttMsgEntity.getParam())
-						                                     .getJSONArray("rstPathList")
-						                                     .toJavaList(FtpCmdEntity.class);
-						ThreadUtils.executeByCached(new ThreadUtils.SimpleTask<Boolean>() {
-							@Override
-							public Boolean doInBackground() {
-								if (rstPathList.isEmpty()) {
-									return false;
-								}
-								rstPathList.forEach(ftpCmdEntity -> {
-									FtpFileEntity ftpFileEntity = LitePal.where("path = ? and deletePhoneNum = ? and state = ?",
-									                                            ftpCmdEntity.getPath(),
-									                                            mqttMsgEntity.getFromId(),
-									                                            FtpFileEntity.State.RECYCLED).findFirst(FtpFileEntity.class);
-									if (null != ftpFileEntity) {
-										ftpFileEntity.setState(FtpFileEntity.State.NORMAL);
-										ftpFileEntity.save();
-										FileUtils.move(ftpFileEntity.getRecycledPath(), ftpFileEntity.getPath());
-									}
-								});
-								return true;
-							}
-
-							@Override
-							public void onSuccess(Boolean result) {
-								Map<String, Object> ftpRestoreParamMap = new HashMap<>();
-								ftpRestoreParamMap.put("result", result);
-								MQTTMsgEntity ftpDeleteMsg = getMQTTMsg(MQTTMsgEntity.TYPE_CMD,
-								                                        MQTTMsgEntity.MSG_FTP_RESTORE_LIST,
-								                                        mqttMsgEntity.getFromId());
-								ftpDeleteMsg.setParam(new JSONObject(ftpRestoreParamMap).toJSONString());
-								sendMQTTMsg(ftpDeleteMsg);
-							}
-						});
-						break;
-
-					//ftp文件清除
-					case MQTTMsgEntity.MSG_FTP_ERASE:
-						boolean erase = JSON.parseObject(mqttMsgEntity.getParam()).getBoolean("erase");
-						List<FtpCmdEntity> erasePathList = JSON.parseObject(mqttMsgEntity.getParam())
-						                                       .getJSONArray("erasePathList")
-						                                       .toJavaList(FtpCmdEntity.class);
-						ThreadUtils.executeByCached(new VoidTask() {
-							@Override
-							public Void doInBackground() {
-								if (erase) {
-									List<FtpFileEntity> eraseList = LitePal.where("deletePhoneNum = ? and state = ?",
-									                                              mqttMsgEntity.getFromId(),
-									                                              FtpFileEntity.State.RECYCLED)
-									                                       .order("createTime desc")
-									                                       .find(FtpFileEntity.class);
-									if (!eraseList.isEmpty()) {
-										eraseList.forEach(ftpFileEntity -> {
-											FileUtils.delete(ftpFileEntity.getRecycledPath());
-											ftpFileEntity.delete();
-										});
-									}
-								} else {
-									if (null != erasePathList && !erasePathList.isEmpty()) {
-										erasePathList.forEach(ftpCmdEntity -> {
-											FileUtils.delete(ftpCmdEntity.getPath());
-											LitePal.deleteAll(FtpFileEntity.class,
-											                  "path = ? and deletePhoneNum = ? and state = ?",
-											                  ftpCmdEntity.getPath(),
-											                  mqttMsgEntity.getFromId(),
-											                  FtpFileEntity.State.RECYCLED);
-										});
-									}
-								}
-
-								Map<String, Object> ftpEraseParamMap = new HashMap<>();
-								ftpEraseParamMap.put("result", true);
-								MQTTMsgEntity ftpEraseMsg = getMQTTMsg(MQTTMsgEntity.TYPE_CMD,
-								                                       MQTTMsgEntity.MSG_FTP_ERASE,
-								                                       mqttMsgEntity.getFromId());
-								ftpEraseMsg.setParam(new JSONObject(ftpEraseParamMap).toJSONString());
-								sendMQTTMsg(ftpEraseMsg);
-								return null;
-							}
-						});
-						break;
-
-					//ftp文件收藏
-					case MQTTMsgEntity.MSG_FTP_FAVORITES:
-						boolean isAdd = JSON.parseObject(mqttMsgEntity.getParam()).getBoolean("isAdd");
-						List<FtpFileEntity> ftpFileEntityList = JSON.parseObject(mqttMsgEntity.getParam())
-						                                            .getJSONArray("favoritesPathList")
-						                                            .toJavaList(FtpFileEntity.class);
-						ThreadUtils.executeByCached(new ThreadUtils.SimpleTask<Boolean>() {
-							@Override
-							public Boolean doInBackground() {
-								if (null == ftpFileEntityList || ftpFileEntityList.isEmpty()) {
-									return false;
-								} else {
-									SimpleDateFormat sdf = new SimpleDateFormat("yyyy-MM-dd HH:mm", Locale.getDefault());
-									ftpFileEntityList.forEach(ftpFileEntity -> {
-										FtpFileEntity ftpFile = LitePal.where("path = ? and state = ?",
-										                                      ftpFileEntity.getPath(),
-										                                      FtpFileEntity.State.NORMAL).findFirst(FtpFileEntity.class);
-										if (isAdd) {
-											if (null == ftpFile) {
-												ftpFileEntity.setCreateTime(TimeUtils.millis2String(FileUtils.getFileLastModified(ftpFileEntity.getPath()),
-												                                                    sdf));
-												ftpFileEntity.setSize(FileUtils.getSize(ftpFileEntity.getPath()));
-												ftpFileEntity.setState(FtpFileEntity.State.NORMAL);
-												ftpFileEntity.getPickSet().add(mqttMsgEntity.getFromId());
-												ftpFileEntity.save();
-											} else {
-												if (!ftpFile.getPickSet().contains(mqttMsgEntity.getFromId())) {
-													ftpFile.getPickSet().add(mqttMsgEntity.getFromId());
-													ftpFile.save();
-												}
-											}
-										} else {
-											if (null != ftpFile && ftpFile.getPickSet().contains(mqttMsgEntity.getFromId())) {
-												ftpFile.getPickSet().remove(mqttMsgEntity.getFromId());
-												ftpFile.save();
-											}
-										}
-									});
-								}
-								return true;
-							}
-
-							@Override
-							public void onSuccess(Boolean result) {
-								Map<String, Object> ftpFavoritesParamMap = new HashMap<>();
-								ftpFavoritesParamMap.put("result", result);
-								MQTTMsgEntity ftpFavoritesMsg = getMQTTMsg(MQTTMsgEntity.TYPE_CMD,
-								                                           MQTTMsgEntity.MSG_FTP_FAVORITES,
-								                                           mqttMsgEntity.getFromId());
-								ftpFavoritesMsg.setParam(new JSONObject(ftpFavoritesParamMap).toJSONString());
-								sendMQTTMsg(ftpFavoritesMsg);
-							}
-						});
-						break;
-
-					//ftp收藏列表
-					case MQTTMsgEntity.MSG_FTP_FAVORITES_LIST:
-						ThreadUtils.executeByCached(new VoidTask() {
-							@Override
-							public Void doInBackground() {
-								Map<String, Object> ftpFavoritesListMap = new HashMap<>();
-								ftpFavoritesListMap.put("favoritesPathList",
-								                        LitePal.where("state = ?", FtpFileEntity.State.NORMAL)
-								                               .order("createTime desc")
-								                               .find(FtpFileEntity.class)
-								                               .stream()
-								                               .filter(ftpFileEntity -> ftpFileEntity.getPickSet()
-								                                                                     .contains(mqttMsgEntity.getFromId()))
-								                               .collect(Collectors.toList()));
-								MQTTMsgEntity ftpFavoritesListMsg = getMQTTMsg(MQTTMsgEntity.TYPE_CMD,
-								                                               MQTTMsgEntity.MSG_FTP_FAVORITES_LIST,
-								                                               mqttMsgEntity.getFromId());
-								ftpFavoritesListMsg.setParam(new JSONObject(ftpFavoritesListMap).toJSONString());
-								sendMQTTMsg(ftpFavoritesListMsg);
-								return null;
-							}
-						});
-						break;
-
-					//ftp文件查询
-					case MQTTMsgEntity.MSG_FTP_QUERY_LIST:
-						ThreadUtils.executeByCached(new ThreadUtils.SimpleTask<FtpFileQueryPaginationEntity>() {
-							@Override
-							public FtpFileQueryPaginationEntity doInBackground() {
-								String queryPath = JSON.parseObject(mqttMsgEntity.getParam()).getString("path");
-								String name = JSON.parseObject(mqttMsgEntity.getParam()).getString("name");
-								int page = JSON.parseObject(mqttMsgEntity.getParam()).getInteger("page");
-								int size = JSON.parseObject(mqttMsgEntity.getParam()).getInteger("size");
-								List<FtpFileQueryEntity> ftpFileList = new ArrayList<>();
-								ContentResolver contentResolver = getContentResolver();
-								String selection;
-								String[] selectionArgs;
-								if (PathConfig.NAS.equals(queryPath)) {
-									selection = "(" + MediaStore.Files.FileColumns.DATA + " like ? escape '/' or " + MediaStore.Files.FileColumns.DATA + " like ? escape '/') and " + MediaStore.Files.FileColumns.DISPLAY_NAME + " like ? escape '/'";
-									selectionArgs = new String[]{CommonUtils.sqliteEscape(PathConfig.PUBLIC) + "%", CommonUtils.sqliteEscape(
-											PathConfig.PRIVATE + mqttMsgEntity.getFromId() + File.separator) + "%", "%" + CommonUtils.sqliteEscape(
-											name) + "%"};
-								} else {
-									selection = MediaStore.Files.FileColumns.DATA + " like ? escape '/' and " + MediaStore.Files.FileColumns.DISPLAY_NAME + " like ? escape '/'";
-									selectionArgs = new String[]{CommonUtils.sqliteEscape(queryPath) + "%", "%" + CommonUtils.sqliteEscape(name) + "%"};
-								}
-								Cursor cursor = contentResolver.query(MediaStore.Files.getContentUri("external"),
-								                                      new String[]{MediaStore.Files.FileColumns.DATA, MediaStore.Files.FileColumns.DISPLAY_NAME},
-								                                      selection,
-								                                      selectionArgs,
-								                                      null);
-								if (null != cursor) {
-									while (cursor.moveToNext()) {
-										String path = cursor.getString(cursor.getColumnIndexOrThrow(MediaStore.Files.FileColumns.DATA));
-										String displayName = cursor.getString(cursor.getColumnIndexOrThrow(MediaStore.Files.FileColumns.DISPLAY_NAME));
-										FtpFileQueryEntity ftpFileQueryEntity = new FtpFileQueryEntity();
-										ftpFileQueryEntity.setName(displayName);
-										ftpFileQueryEntity.setPath(path);
-										ftpFileQueryEntity.setType(FileUtils.isDir(path) ? "dir" : "file");
-										ftpFileQueryEntity.setCreateTime(TimeUtils.millis2String(FileUtils.getFileLastModified(path),
-										                                                         new SimpleDateFormat("yyyy-MM-dd HH:mm",
-										                                                                              Locale.getDefault())));
-										ftpFileQueryEntity.setSrc(path.startsWith(PathConfig.PUBLIC) ? "public" : "private");
-										ftpFileList.add(ftpFileQueryEntity);
-									}
-									cursor.close();
-								}
-								FtpFileQueryPaginationEntity ftpFileQueryPaginationEntity = new FtpFileQueryPaginationEntity();
-								ftpFileQueryPaginationEntity.setPage(page);
-								ftpFileQueryPaginationEntity.setSize(size);
-								ftpFileQueryPaginationEntity.setTotal(ftpFileList.size());
-								if (!ftpFileList.isEmpty()) {
-									if (ftpFileList.size() <= size) {//若查询列表条数小于单页最大条数，则返回全部列表
-										ftpFileQueryPaginationEntity.setPage(1);
-										ftpFileQueryPaginationEntity.getQueryList().addAll(ftpFileList);
-									} else {//开始分页
-										List<List<FtpFileQueryEntity>> partitionList = Lists.partition(ftpFileList, size);
-										if (page <= partitionList.size()) {
-											ftpFileQueryPaginationEntity.getQueryList().addAll(partitionList.get(page - 1));
-										} else {
-											ftpFileQueryPaginationEntity.setPage(1);
-											ftpFileQueryPaginationEntity.getQueryList().addAll(partitionList.get(0));
-										}
-									}
-								}
-								return ftpFileQueryPaginationEntity;
-							}
-
-							@Override
-							public void onSuccess(FtpFileQueryPaginationEntity result) {
-								MQTTMsgEntity ftpQueryListMsg = getMQTTMsg(MQTTMsgEntity.TYPE_CMD,
-								                                           MQTTMsgEntity.MSG_FTP_QUERY_LIST,
-								                                           mqttMsgEntity.getFromId());
-								ftpQueryListMsg.setParam(JSON.toJSONString(result));
-								sendMQTTMsg(ftpQueryListMsg);
-							}
-						});
-						break;
-
-					//文件分类
-					case MQTTMsgEntity.MSG_FTP_CATEGORY_LIST:
-						boolean privateOnly = JSON.parseObject(mqttMsgEntity.getParam()).getBoolean("privateOnly");
-						String category = JSON.parseObject(mqttMsgEntity.getParam()).getString("category");
-						String phoneNum = mqttMsgEntity.getFromId();
-						ThreadUtils.executeByCached(new ThreadUtils.SimpleTask<List<FtpCategoryEntity>>() {
-							@Override
-							public List<FtpCategoryEntity> doInBackground() {
-								return queryFtpCategory(privateOnly, category, phoneNum);
-							}
-
-							@Override
-							public void onSuccess(List<FtpCategoryEntity> result) {
-								Map<String, Object> ftpCategoryListMap = new HashMap<>();
-								ftpCategoryListMap.put("category", category);
-								ftpCategoryListMap.put("categoryList", result);
-								MQTTMsgEntity ftpCategoryListMsg = getMQTTMsg(MQTTMsgEntity.TYPE_CMD,
-								                                              MQTTMsgEntity.MSG_FTP_CATEGORY_LIST,
-								                                              mqttMsgEntity.getFromId());
-								ftpCategoryListMsg.setParam(new JSONObject(ftpCategoryListMap).toJSONString());
-								sendMQTTMsg(ftpCategoryListMsg);
-							}
-						});
-						break;
-
-					//ftp文件状态刷新
-					case MQTTMsgEntity.MSG_FTP_STATUS_REFRESH:
-						List<FtpCmdEntity> refreshPathList = JSON.parseObject(mqttMsgEntity.getParam())
-						                                         .getJSONArray("refreshPathList")
-						                                         .toJavaList(FtpCmdEntity.class);
-						ThreadUtils.executeByCached(new VoidTask() {
-							@Override
-							public Void doInBackground() {
-								if (!refreshPathList.isEmpty()) {
-									List<String> pathList = new ArrayList<>();
-									for (FtpCmdEntity ftpCmdEntity : refreshPathList) {
-										pathList.add(ftpCmdEntity.getPath());
-									}
-									MediaScannerConnection.scanFile(Utils.getApp(), pathList.toArray(new String[0]), null, (s, uri) -> {
-										Map<String, Object> ftpRefreshPathParamMap = new HashMap<>();
-										ftpRefreshPathParamMap.put("result", true);
-										MQTTMsgEntity ftpRefreshPathMsg = getMQTTMsg(MQTTMsgEntity.TYPE_CMD,
-										                                             MQTTMsgEntity.MSG_FTP_STATUS_REFRESH,
-										                                             mqttMsgEntity.getFromId());
-										ftpRefreshPathMsg.setParam(new JSONObject(ftpRefreshPathParamMap).toJSONString());
-										sendMQTTMsg(ftpRefreshPathMsg);
-									});
-								}
-								return null;
-							}
-						});
-						break;
-
-					//ftp禁止访问列表
-					case MQTTMsgEntity.MSG_FTP_BAN_LIST:
-						boolean isBan = JSON.parseObject(mqttMsgEntity.getParam()).getBoolean("isBan");
-						String banPhoneNum = JSON.parseObject(mqttMsgEntity.getParam()).getString("banPhoneNum");
-						List<FtpFileEntity> banList = JSON.parseObject(mqttMsgEntity.getParam())
-						                                  .getJSONArray("banList")
-						                                  .toJavaList(FtpFileEntity.class);
-						ThreadUtils.executeByCached(new VoidTask() {
-							@Override
-							public Void doInBackground() {
-								if (null != banList && !banList.isEmpty()) {
-									SimpleDateFormat sdf = new SimpleDateFormat("yyyy-MM-dd HH:mm", Locale.getDefault());
-									banList.forEach(ftpFileEntity -> {
-										FtpFileEntity fileEntity = LitePal.where("path = ? and state = ?",
-										                                         ftpFileEntity.getPath(),
-										                                         FtpFileEntity.State.NORMAL).findFirst(FtpFileEntity.class);
-										if (isBan) {
-											if (null == fileEntity) {
-												ftpFileEntity.setCreateTime(TimeUtils.millis2String(FileUtils.getFileLastModified(ftpFileEntity.getPath()),
-												                                                    sdf));
-												ftpFileEntity.setSize(FileUtils.getSize(ftpFileEntity.getPath()));
-												ftpFileEntity.setState(FtpFileEntity.State.NORMAL);
-												ftpFileEntity.getBanSet().add(banPhoneNum);
-												ftpFileEntity.save();
-											} else {
-												if (!fileEntity.getBanSet().contains(banPhoneNum)) {
-													fileEntity.getBanSet().add(banPhoneNum);
-													fileEntity.setExt(ftpFileEntity.getExt());
-													fileEntity.save();
-												}
-											}
-										} else {
-											if (null != fileEntity && fileEntity.getBanSet().contains(banPhoneNum)) {
-												fileEntity.getPickSet().remove(banPhoneNum);
-												fileEntity.setExt("");
-												fileEntity.save();
-											}
-										}
-									});
-								}
-
-								Map<String, Object> ftpBanListParamMap = new HashMap<>();
-								ftpBanListParamMap.put("result", true);
-								MQTTMsgEntity ftpBanListMsg = getMQTTMsg(MQTTMsgEntity.TYPE_CMD,
-								                                         MQTTMsgEntity.MSG_FTP_BAN_LIST,
-								                                         mqttMsgEntity.getFromId());
-								ftpBanListMsg.setParam(new JSONObject(ftpBanListParamMap).toJSONString());
-								sendMQTTMsg(ftpBanListMsg);
-								return null;
-							}
-						});
-						break;
-
-					//ftp获取禁止访问列表
-					case MQTTMsgEntity.MSG_FTP_GET_BAN_LIST:
-						String getBanPhoneNum = JSON.parseObject(mqttMsgEntity.getParam()).getString("phoneNum");
-						ThreadUtils.executeByCached(new VoidTask() {
-							@Override
-							public Void doInBackground() {
-								Map<String, Object> ftpGetBanListMap = new HashMap<>();
-								ftpGetBanListMap.put("banList",
-								                     LitePal.where("state = ?", FtpFileEntity.State.NORMAL)
-								                            .order("createTime desc")
-								                            .find(FtpFileEntity.class)
-								                            .stream()
-								                            .filter(ftpFileEntity -> ftpFileEntity.getBanSet().contains(getBanPhoneNum))
-								                            .collect(Collectors.toList()));
-								MQTTMsgEntity ftpGetBanListMsg = getMQTTMsg(MQTTMsgEntity.TYPE_CMD,
-								                                            MQTTMsgEntity.MSG_FTP_GET_BAN_LIST,
-								                                            mqttMsgEntity.getFromId());
-								ftpGetBanListMsg.setParam(new JSONObject(ftpGetBanListMap).toJSONString());
-								sendMQTTMsg(ftpGetBanListMsg);
-								return null;
-							}
-						});
-						break;
-
-					default:
-						break;
-				}
-				break;
-
-			default:
-				break;
-		}
-	}
-
-	/**
-	 * 生成一个startNum 到 endNum之间的随机数(不包含endNum的随机数)
-	 *
-	 * @param startNum
-	 * @param endNum
-	 * @return
-	 */
-	private int getRandomNum(int startNum, int endNum) {
-		if (endNum > startNum) {
-			Random random = new Random();
-			return random.nextInt(endNum - startNum) + startNum;
-		}
-		return 0;
-	}
-
-	private long getDirLength(final File dir) {
-		long len = 0;
-		File[] files = dir.listFiles();
-		if (files != null && files.length > 0) {
-			for (File file : files) {
-				if (file.isDirectory()) {
-					len += getDirLength(file);
-				} else {
-					len += file.length();
-				}
-			}
-		}
-		return len;
-	}
-
-	private List<FtpCategoryEntity> queryFtpCategory(boolean privateOnly, String category, String phoneNum) {
-		Uri uri;
-		String pathProjection, sizeProjection, selection;
-		String[] selectionArgs;
-		switch (category) {
-			case "image":
-				uri = MediaStore.Images.Media.EXTERNAL_CONTENT_URI;
-				pathProjection = MediaStore.Images.Media.DATA;
-				sizeProjection = MediaStore.Images.Media.SIZE;
-				break;
-
-			case "video":
-				uri = MediaStore.Video.Media.EXTERNAL_CONTENT_URI;
-				pathProjection = MediaStore.Video.Media.DATA;
-				sizeProjection = MediaStore.Video.Media.SIZE;
-				break;
-
-			case "audio":
-				uri = MediaStore.Audio.Media.EXTERNAL_CONTENT_URI;
-				pathProjection = MediaStore.Audio.Media.DATA;
-				sizeProjection = MediaStore.Audio.Media.SIZE;
-				break;
-
-			default:
-				uri = MediaStore.Files.getContentUri("external");
-				pathProjection = MediaStore.Files.FileColumns.DATA;
-				sizeProjection = MediaStore.Files.FileColumns.SIZE;
-				break;
-		}
-		if (privateOnly) {
-			selection = MediaStore.Files.FileColumns.DATA + " like ?";
-			selectionArgs = new String[]{PathConfig.PRIVATE + phoneNum + File.separator + "%"};
-		} else {
-			selection = MediaStore.Files.FileColumns.DATA + " like ? or " + MediaStore.Files.FileColumns.DATA + " like ?";
-			selectionArgs = new String[]{PathConfig.PUBLIC + "%", PathConfig.PRIVATE + phoneNum + File.separator + "%"};
-		}
-		List<FtpCategoryEntity> list = new ArrayList<>();
-		Cursor cursor = Utils.getApp().getContentResolver().query(uri, new String[]{pathProjection, sizeProjection}, selection, selectionArgs, null);
-		while (cursor.moveToNext()) {
-			String path = cursor.getString(cursor.getColumnIndexOrThrow(pathProjection));
-			if (FileUtils.isDir(path)) {
-				continue;
-			}
-
-			String src = path.startsWith(PathConfig.PUBLIC) ? "public" : "private";
-
-			String name = FileUtils.getFileName(path);
-			if ("document".equals(category) && !isDocument(FileUtils.getFileExtension(name))) {
-				continue;
-			}
-
-			if ("other".equals(category)) {
-				if (isImage(FileUtils.getFileExtension(name)) || isVideo(FileUtils.getFileExtension(name)) || isAudio(FileUtils.getFileExtension(name)) || isDocument(
-						FileUtils.getFileExtension(name))) {
-					continue;
-				}
-			}
-
-			long time = FileUtils.getFileLastModified(path);
-			String createTime = TimeUtils.millis2String(time, new SimpleDateFormat("yyyy-MM-dd HH:mm", Locale.getDefault()));
-			long size = cursor.getLong(cursor.getColumnIndexOrThrow(sizeProjection));
-			boolean isPick;
-			FtpFileEntity ftpFileEntity = LitePal.where("path = ? and state = ?", path, FtpFileEntity.State.NORMAL).findFirst(FtpFileEntity.class);
-			if (null == ftpFileEntity) {
-				isPick = false;
-			} else {
-				isPick = ftpFileEntity.getPickSet().contains(phoneNum);
-			}
-			list.add(new FtpCategoryEntity(name, path, createTime, ConvertUtils.byte2FitMemorySize(size, 2), src, isPick));
-		}
-		cursor.close();
-		return list;
-	}
-
-	private boolean isImage(String name) {
-		List<String> nameList = new ArrayList<>();
-		nameList.add("jpg");
-		nameList.add("png");
-		nameList.add("gif");
-		nameList.add("bmp");
-		nameList.add("webp");
-		return nameList.contains(name.toLowerCase());
-	}
-
-	private boolean isVideo(String name) {
-		List<String> nameList = new ArrayList<>();
-		nameList.add("3gp");
-		nameList.add("mp4");
-		nameList.add("ts");
-		nameList.add("mkv");
-		nameList.add("avi");
-		nameList.add("rm");
-		nameList.add("rmvb");
-		nameList.add("mov");
-		return nameList.contains(name.toLowerCase());
-	}
-
-	private boolean isAudio(String name) {
-		List<String> nameList = new ArrayList<>();
-		nameList.add("3gp");
-		nameList.add("mp3");
-		nameList.add("m4a");
-		nameList.add("aac");
-		nameList.add("flac");
-		nameList.add("wav");
-		nameList.add("ogg");
-		return nameList.contains(name.toLowerCase());
-	}
-
-	private boolean isDocument(String name) {
-		List<String> nameList = new ArrayList<>();
-		nameList.add("docx");
-		nameList.add("doc");
-		nameList.add("xls");
-		nameList.add("xlsx");
-		nameList.add("ppt");
-		nameList.add("pptx");
-		nameList.add("pdf");
-		nameList.add("txt");
-		return nameList.contains(name.toLowerCase());
-	}
-
-	private String getFtpFileType(String path) {
-		if (path.startsWith(PathConfig.PRIVATE)) {
-			return FtpFileEntity.Type.PRIVATE;
-		} else if (path.startsWith(PathConfig.PUBLIC)) {
-			return FtpFileEntity.Type.PUBLIC;
-		} else {
-			return FtpFileEntity.Type.UNKNOWN;
-		}
-	}
-
-	private void coverageFile(String path, String destPath, String type, int index) {
-		String filePath = FtpFileEntity.RE.equals(type) ? destPath : path;
-		String filename = FileUtils.getFileName(filePath), name = FileUtils.getFileNameNoExtension(filePath), extension = FileUtils.getFileExtension(
-				filePath), newPath;
-		if (name.isEmpty() && extension.isEmpty()) {
-			return;
-		}
-		String destDirPath = FtpFileEntity.RE.equals(type) ? FileUtils.getDirName(destPath) : destPath;
-		if (name.isEmpty()) {
-			newPath = destDirPath + filename + " (" + index + ")";
-		} else if (extension.isEmpty()) {
-			newPath = destDirPath + name + " (" + index + ")";
-		} else {
-			newPath = destDirPath + name + " (" + index + ")." + extension;
-		}
-		if (FileUtils.isFileExists(newPath)) {
-			index++;
-			coverageFile(path, destPath, type, index);
-			return;
-		}
-		switch (type) {
-			case FtpFileEntity.CP:
-				FileUtils.copy(path, newPath);
-				new MediaScanner().scanFile(newPath);
-				break;
-
-			case FtpFileEntity.MV:
-				FileUtils.move(path, newPath);
-				new MediaScanner().scanFile(path);
-				new MediaScanner().scanFile(newPath);
-				FtpFileEntity mvFtpFileEntity = LitePal.where("path = ? and state = ?", path, FtpFileEntity.State.NORMAL)
-				                                       .findFirst(FtpFileEntity.class);
-				if (null != mvFtpFileEntity) {
-					mvFtpFileEntity.setPath(newPath);
-					mvFtpFileEntity.save();
-				}
-				break;
-
-			case FtpFileEntity.RE:
-				FileUtils.rename(path, FileUtils.getFileName(newPath));
-				new MediaScanner().scanFile(path);
-				new MediaScanner().scanFile(newPath);
-				FtpFileEntity reFtpFileEntity = LitePal.where("path = ? and state = ?", path, FtpFileEntity.State.NORMAL)
-				                                       .findFirst(FtpFileEntity.class);
-				if (null != reFtpFileEntity) {
-					reFtpFileEntity.setPath(newPath);
-					reFtpFileEntity.save();
-				}
-				break;
-
-			default:
-				break;
-		}
-	}
-
-	public interface TipsDevicesFriend {
-		void onTipsdevicesFriend(String requestID);
-
-		void onTipsdevicesFriendStatus(String statusid);
-	}
-
-	public interface welcomebind {
-		Void onWelcomeBind(String bindStr);
-	}
-
-	public interface userUpBind {
-		Void onUpBind(String bindStr);
-	}
-
-	public void setUserUpBind(userUpBind userupbind) {
-		this.upBindStr = userupbind;
-	}
-
-	public void setTipsDevicesFriend(TipsDevicesFriend tipsdevicesfriend) {
-		this.tipsdevicesfriend = tipsdevicesfriend;
-	}
-
-	public void setWelcomeserver(welcomebind welcomeBindStr) {
-		this.welcomeBindStr = welcomeBindStr;
-	}
-
-	public IBinder onBind(Intent intent) {
-		return new DownLoadBinder();
-	}
-
-	public class DownLoadBinder extends Binder {
-		public MQTTService getService() {
-			return MQTTService.this;
-		}
-	}
-
-	private void registerNetworkStatusChangedListener() {
-		if (!NetworkUtils.isRegisteredNetworkStatusChangedListener(mOnNetworkStatusChangedListener)) {
-			NetworkUtils.registerNetworkStatusChangedListener(mOnNetworkStatusChangedListener);
-		}
-	}
-
-	private final NetworkUtils.OnNetworkStatusChangedListener mOnNetworkStatusChangedListener = new NetworkUtils.OnNetworkStatusChangedListener() {
-		@Override
-		public void onDisconnected() {
-			EventBus.getDefault().post(BusConfig.NETWORK_DISCONNECTED);
-		}
-
-		@Override
-		public void onConnected(NetworkUtils.NetworkType networkType) {
-			EventBus.getDefault().post(BusConfig.NETWORK_CONNECTED);
-		}
-	};
-=======
                         ActivityUtils.finishActivity(LoginActivity.class);
                         break;
 
@@ -2603,5 +1500,4 @@
             EventBus.getDefault().post(BusConfig.NETWORK_CONNECTED);
         }
     };
->>>>>>> 3a01909f
 }