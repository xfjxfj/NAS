--- conflicted
+++ resolved
@@ -1,15 +1,8 @@
 package com.viegre.nas.pad.activity;
 
-<<<<<<< HEAD
 import android.annotation.SuppressLint;
-import android.content.Context;
-import android.content.Intent;
-import android.content.SharedPreferences;
-=======
->>>>>>> dfbd04f6
 import android.graphics.Color;
 import android.view.View;
-import android.widget.Toast;
 
 import com.blankj.utilcode.util.ColorUtils;
 import com.blankj.utilcode.util.RegexUtils;
@@ -23,16 +16,15 @@
 import com.viegre.nas.pad.config.UrlConfig;
 import com.viegre.nas.pad.databinding.ActivityLoginBinding;
 import com.viegre.nas.pad.entity.LoginEntity;
-<<<<<<< HEAD
 import com.viegre.nas.pad.entity.LoginInfoEntity;
-import com.viegre.nas.pad.entity.LoginResult;
-=======
->>>>>>> dfbd04f6
 import com.viegre.nas.pad.manager.PopupManager;
 import com.viegre.nas.pad.popup.LoginTimePopup;
 import com.viegre.nas.pad.service.AppService;
 import com.viegre.nas.pad.util.CommonUtils;
 import com.viegre.nas.pad.util.ImageStreamUtils;
+import com.yanzhenjie.kalle.Kalle;
+import com.yanzhenjie.kalle.simple.SimpleCallback;
+import com.yanzhenjie.kalle.simple.SimpleResponse;
 
 import io.reactivex.rxjava3.android.schedulers.AndroidSchedulers;
 import io.reactivex.rxjava3.annotations.NonNull;
@@ -47,7 +39,6 @@
  */
 public class LoginActivity extends BaseActivity<ActivityLoginBinding> implements View.OnClickListener {
 
-<<<<<<< HEAD
     @Override
     protected void initialize() {
         mViewBinding.acivLoginAccountCode.setTag(false);
@@ -73,195 +64,6 @@
         mViewBinding.actvLoginAccountBtn.setOnClickListener(this);
         mViewBinding.acivLoginExit.setOnClickListener(this);
     }
-
-    @Override
-    public void onClick(View view) {
-        if (R.id.actvLoginTabScan == view.getId()) {//点击扫码登录标签
-            mViewBinding.actvLoginTabScan.setTextColor(Color.WHITE);
-            mViewBinding.actvLoginTabScan.setBackgroundResource(R.drawable.login_tab_bg);
-            mViewBinding.clLoginScan.setVisibility(View.VISIBLE);
-            mViewBinding.actvLoginTabAccount.setTextColor(ColorUtils.getColor(R.color.network_password_popup_hint));
-            mViewBinding.actvLoginTabAccount.setBackgroundResource(0);
-            mViewBinding.clLoginAccount.setVisibility(View.GONE);
-            mViewBinding.actvLoginTabPhoneCode.setTextColor(ColorUtils.getColor(R.color.network_password_popup_hint));
-            mViewBinding.actvLoginTabPhoneCode.setBackgroundResource(0);
-            mViewBinding.clLoginPhoneCode.setVisibility(View.GONE);
-        } else if (R.id.actvLoginTabAccount == view.getId()) {//点击账号密码登录标签
-            //如果没有加载验证码则请求获取
-            if (!(Boolean) mViewBinding.acivLoginAccountCode.getTag()) {
-                getCodeImage();
-            }
-            mViewBinding.actvLoginTabScan.setTextColor(ColorUtils.getColor(R.color.network_password_popup_hint));
-            mViewBinding.actvLoginTabScan.setBackgroundResource(0);
-            mViewBinding.clLoginScan.setVisibility(View.GONE);
-            mViewBinding.actvLoginTabAccount.setTextColor(Color.WHITE);
-            mViewBinding.actvLoginTabAccount.setBackgroundResource(R.drawable.login_tab_bg);
-            mViewBinding.clLoginAccount.setVisibility(View.VISIBLE);
-            mViewBinding.actvLoginTabPhoneCode.setTextColor(ColorUtils.getColor(R.color.network_password_popup_hint));
-            mViewBinding.actvLoginTabPhoneCode.setBackgroundResource(0);
-            mViewBinding.clLoginPhoneCode.setVisibility(View.GONE);
-        } else if (R.id.actvLoginTabPhoneCode == view.getId()) {//点击手机验证码登录标签
-            mViewBinding.actvLoginTabScan.setTextColor(ColorUtils.getColor(R.color.network_password_popup_hint));
-            mViewBinding.actvLoginTabScan.setBackgroundResource(0);
-            mViewBinding.clLoginScan.setVisibility(View.GONE);
-            mViewBinding.actvLoginTabAccount.setTextColor(ColorUtils.getColor(R.color.network_password_popup_hint));
-            mViewBinding.actvLoginTabAccount.setBackgroundResource(0);
-            mViewBinding.clLoginAccount.setVisibility(View.GONE);
-            mViewBinding.actvLoginTabPhoneCode.setTextColor(Color.WHITE);
-            mViewBinding.actvLoginTabPhoneCode.setBackgroundResource(R.drawable.login_tab_bg);
-            mViewBinding.clLoginPhoneCode.setVisibility(View.VISIBLE);
-        } else if (R.id.acivLoginAccountCode == view.getId()) {//点击验证码
-            getCodeImage();
-        } else if (R.id.actvLoginAccountBtn == view.getId()) {//账号密码登录
-            loginbyAccount();
-        } else if (R.id.acivLoginExit == view.getId()) {//点击退出
-            LoginActivity.this.finish();
-        }
-    }
-
-    /**
-     * 获取图片验证码
-     */
-    private void getCodeImage() {
-        mViewBinding.acivLoginAccountCode.setClickable(false);
-        ThreadUtils.executeBySingle(new ThreadUtils.SimpleTask<byte[]>() {
-            @Override
-            public byte[] doInBackground() throws Throwable {
-                return ImageStreamUtils.getImageFromStream(UrlConfig.User.GET_IMAGE_CODE);
-            }
-
-            @Override
-            public void onSuccess(byte[] result) {
-                if (null == result) {
-                    mViewBinding.acivLoginAccountCode.setImageResource(0);
-                    mViewBinding.acivLoginAccountCode.setTag(false);
-                } else {
-                    Glide.with(mActivity).load(result).into(mViewBinding.acivLoginAccountCode);
-                    mViewBinding.acivLoginAccountCode.setTag(true);
-                }
-                mViewBinding.acivLoginAccountCode.setClickable(true);
-                mViewBinding.acetLoginAccountCode.setText("");
-            }
-
-            @Override
-            public void onFail(Throwable t) {
-                super.onFail(t);
-                t.printStackTrace();
-                mViewBinding.acivLoginAccountCode.setImageResource(0);
-                mViewBinding.acivLoginAccountCode.setTag(false);
-                mViewBinding.acivLoginAccountCode.setClickable(true);
-                mViewBinding.acetLoginAccountCode.setText("");
-            }
-        });
-    }
-
-    /**
-     * 账号密码登录
-     */
-    private void loginbyAccount() {
-        mViewBinding.actvLoginAccountBtn.setClickable(false);
-        String phone = String.valueOf(mViewBinding.acetLoginAccountPhone.getText()), password = String.valueOf(mViewBinding.acetLoginAccountPassword.getText()), code = String
-                .valueOf(mViewBinding.acetLoginAccountCode.getText());
-        if (StringUtils.isEmpty(phone)) {
-            CommonUtils.showErrorToast(R.string.login_please_input_phone_number);
-            mViewBinding.actvLoginAccountBtn.setClickable(true);
-            return;
-        }
-        if (!RegexUtils.isMobileExact(phone)) {
-            CommonUtils.showErrorToast(R.string.login_phone_error);
-            mViewBinding.actvLoginAccountBtn.setClickable(true);
-            return;
-        }
-        if (password.length() < 8 || !RegexUtils.isMatch(".*(?:[a-zA-z]+.*\\d+)|(?:\\d+.*[a-zA-z]+).*", password)) {
-            CommonUtils.showErrorToast(R.string.login_please_input_password);
-            mViewBinding.actvLoginAccountBtn.setClickable(true);
-            return;
-        }
-        if (StringUtils.isEmpty(code)) {
-            CommonUtils.showErrorToast(R.string.login_please_input_code);
-            mViewBinding.actvLoginAccountBtn.setClickable(true);
-            return;
-        }
-        if (code.length() < 4) {
-            CommonUtils.showErrorToast(R.string.login_code_error);
-            mViewBinding.actvLoginAccountBtn.setClickable(true);
-            return;
-        }
-        Kalle.post(UrlConfig.User.LOGIN)
-                .addHeader("Cookie", SPUtils.getInstance().getString(SPConfig.LOGIN_CODE_SESSION_ID))
-                .param("code", code)
-                .param("password", password)
-                .param("phoneNumber", phone)
-                .param("sn", SPUtils.getInstance().getString(SPConfig.ANDROID_ID))
-                .perform(new SimpleCallback<LoginEntity>() {
-                    @SuppressLint({"WrongConstant", "ApplySharedPref"})
-                    @Override
-                    public void onResponse(SimpleResponse<LoginEntity, String> response) {
-                        if (!response.isSucceed()) {
-                            CommonUtils.showErrorToast(response.failed());
-                        } else {
-                            SPUtils.getInstance().put(SPConfig.LOGIN_CODE_SESSION_ID, response.succeed().getToken());
-                            LoginInfoEntity loginInfoEntity = new LoginInfoEntity(phone);
-
-                            ThreadUtils.executeByCached(new ThreadUtils.SimpleTask<Void>() {
-                                @Override
-                                public Void doInBackground() {
-                                    LitePal.deleteAll(LoginInfoEntity.class);
-                                    loginInfoEntity.save();
-                                    return null;
-                                }
-
-                                @Override
-                                public void onSuccess(Void result) {
-                                    Kalle.getConfig().getHeaders().set("token", SPUtils.getInstance().getString(SPConfig.LOGIN_CODE_SESSION_ID));
-                                    Kalle.setConfig(Kalle.getConfig());
-                                    setLoginTime();
-                                }
-                            });
-                        }
-                    }
-
-                    @Override
-                    public void onEnd() {
-                        super.onEnd();
-                        SPUtils.getInstance().remove(SPConfig.LOGIN_CODE_SESSION_ID);
-                        mViewBinding.actvLoginAccountBtn.setClickable(true);
-                    }
-                });
-    }
-
-    /**
-     * 设置登录有效时间
-     */
-    private void setLoginTime() {
-        PopupManager.INSTANCE.showCustomXPopup(this, new LoginTimePopup(this));
-    }
-=======
-	@Override
-	protected void initialize() {
-		mViewBinding.acivLoginAccountCode.setTag(false);
-		mViewBinding.acetLoginAccountPhone.setText("18715008554");
-		mViewBinding.acetLoginAccountPassword.setText("abcd1234");
-		initListener();
-	}
-
-	@Override
-	protected void onDestroy() {
-		super.onDestroy();
-		//取消获取图片验证码任务
-		ThreadUtils.cancel(ThreadUtils.getSinglePool());
-		//清除验证码sessionId缓存
-		SPUtils.getInstance().remove(SPConfig.LOGIN_CODE_SESSION_ID);
-	}
-
-	private void initListener() {
-		mViewBinding.actvLoginTabScan.setOnClickListener(this);
-		mViewBinding.actvLoginTabAccount.setOnClickListener(this);
-		mViewBinding.actvLoginTabPhoneCode.setOnClickListener(this);
-		mViewBinding.acivLoginAccountCode.setOnClickListener(this);
-		mViewBinding.actvLoginAccountBtn.setOnClickListener(this);
-		mViewBinding.acivLoginExit.setOnClickListener(this);
-	}
 
 	@Override
 	public void onClick(View view) {
@@ -307,50 +109,93 @@
 			finish();
 		}
 	}
-
-	/**
-	 * 获取图片验证码
-	 */
-	private void getCodeImage() {
-		mViewBinding.acivLoginAccountCode.setClickable(false);
-		ThreadUtils.executeBySingle(new ThreadUtils.SimpleTask<byte[]>() {
-			@Override
-			public byte[] doInBackground() throws Throwable {
-				return ImageStreamUtils.getImageFromStream(UrlConfig.User.GET_IMAGE_CODE);
-			}
-
-			@Override
-			public void onSuccess(byte[] result) {
-				if (null == result) {
-					mViewBinding.acivLoginAccountCode.setImageResource(0);
-					mViewBinding.acivLoginAccountCode.setTag(false);
-				} else {
-					Glide.with(mActivity).load(result).into(mViewBinding.acivLoginAccountCode);
-					mViewBinding.acivLoginAccountCode.setTag(true);
-				}
-				mViewBinding.acivLoginAccountCode.setClickable(true);
-				mViewBinding.acetLoginAccountCode.setText("");
-			}
-
-			@Override
-			public void onFail(Throwable t) {
-				super.onFail(t);
-				t.printStackTrace();
-				mViewBinding.acivLoginAccountCode.setImageResource(0);
-				mViewBinding.acivLoginAccountCode.setTag(false);
-				mViewBinding.acivLoginAccountCode.setClickable(true);
-				mViewBinding.acetLoginAccountCode.setText("");
-			}
-		});
-	}
+    @Override
+    public void onClick(View view) {
+        if (R.id.actvLoginTabScan == view.getId()) {//点击扫码登录标签
+            mViewBinding.actvLoginTabScan.setTextColor(Color.WHITE);
+            mViewBinding.actvLoginTabScan.setBackgroundResource(R.drawable.login_tab_bg);
+            mViewBinding.clLoginScan.setVisibility(View.VISIBLE);
+            mViewBinding.actvLoginTabAccount.setTextColor(ColorUtils.getColor(R.color.network_password_popup_hint));
+            mViewBinding.actvLoginTabAccount.setBackgroundResource(0);
+            mViewBinding.clLoginAccount.setVisibility(View.GONE);
+            mViewBinding.actvLoginTabPhoneCode.setTextColor(ColorUtils.getColor(R.color.network_password_popup_hint));
+            mViewBinding.actvLoginTabPhoneCode.setBackgroundResource(0);
+            mViewBinding.clLoginPhoneCode.setVisibility(View.GONE);
+        } else if (R.id.actvLoginTabAccount == view.getId()) {//点击账号密码登录标签
+            //如果没有加载验证码则请求获取
+            if (!(Boolean) mViewBinding.acivLoginAccountCode.getTag()) {
+                getCodeImage();
+            }
+            mViewBinding.actvLoginTabScan.setTextColor(ColorUtils.getColor(R.color.network_password_popup_hint));
+            mViewBinding.actvLoginTabScan.setBackgroundResource(0);
+            mViewBinding.clLoginScan.setVisibility(View.GONE);
+            mViewBinding.actvLoginTabAccount.setTextColor(Color.WHITE);
+            mViewBinding.actvLoginTabAccount.setBackgroundResource(R.drawable.login_tab_bg);
+            mViewBinding.clLoginAccount.setVisibility(View.VISIBLE);
+            mViewBinding.actvLoginTabPhoneCode.setTextColor(ColorUtils.getColor(R.color.network_password_popup_hint));
+            mViewBinding.actvLoginTabPhoneCode.setBackgroundResource(0);
+            mViewBinding.clLoginPhoneCode.setVisibility(View.GONE);
+        } else if (R.id.actvLoginTabPhoneCode == view.getId()) {//点击手机验证码登录标签
+            mViewBinding.actvLoginTabScan.setTextColor(ColorUtils.getColor(R.color.network_password_popup_hint));
+            mViewBinding.actvLoginTabScan.setBackgroundResource(0);
+            mViewBinding.clLoginScan.setVisibility(View.GONE);
+            mViewBinding.actvLoginTabAccount.setTextColor(ColorUtils.getColor(R.color.network_password_popup_hint));
+            mViewBinding.actvLoginTabAccount.setBackgroundResource(0);
+            mViewBinding.clLoginAccount.setVisibility(View.GONE);
+            mViewBinding.actvLoginTabPhoneCode.setTextColor(Color.WHITE);
+            mViewBinding.actvLoginTabPhoneCode.setBackgroundResource(R.drawable.login_tab_bg);
+            mViewBinding.clLoginPhoneCode.setVisibility(View.VISIBLE);
+        } else if (R.id.acivLoginAccountCode == view.getId()) {//点击验证码
+            getCodeImage();
+        } else if (R.id.actvLoginAccountBtn == view.getId()) {//账号密码登录
+            loginbyAccount();
+        } else if (R.id.acivLoginExit == view.getId()) {//点击退出
+            LoginActivity.this.finish();
+        }
+    }
+
+    /**
+     * 获取图片验证码
+     */
+    private void getCodeImage() {
+        mViewBinding.acivLoginAccountCode.setClickable(false);
+        ThreadUtils.executeBySingle(new ThreadUtils.SimpleTask<byte[]>() {
+            @Override
+            public byte[] doInBackground() throws Throwable {
+                return ImageStreamUtils.getImageFromStream(UrlConfig.User.GET_IMAGE_CODE);
+            }
+
+            @Override
+            public void onSuccess(byte[] result) {
+                if (null == result) {
+                    mViewBinding.acivLoginAccountCode.setImageResource(0);
+                    mViewBinding.acivLoginAccountCode.setTag(false);
+                } else {
+                    Glide.with(mActivity).load(result).into(mViewBinding.acivLoginAccountCode);
+                    mViewBinding.acivLoginAccountCode.setTag(true);
+                }
+                mViewBinding.acivLoginAccountCode.setClickable(true);
+                mViewBinding.acetLoginAccountCode.setText("");
+            }
+
+            @Override
+            public void onFail(Throwable t) {
+                super.onFail(t);
+                t.printStackTrace();
+                mViewBinding.acivLoginAccountCode.setImageResource(0);
+                mViewBinding.acivLoginAccountCode.setTag(false);
+                mViewBinding.acivLoginAccountCode.setClickable(true);
+                mViewBinding.acetLoginAccountCode.setText("");
+            }
+        });
+    }
 
 	/**
 	 * 账号密码登录
 	 */
 	private void loginbyAccount() {
 		mViewBinding.actvLoginAccountBtn.setClickable(false);
-		String phone = String.valueOf(mViewBinding.acetLoginAccountPhone.getText()), password = String.valueOf(mViewBinding.acetLoginAccountPassword
-				                                                                                                       .getText()), code = String
+		String phone = String.valueOf(mViewBinding.acetLoginAccountPhone.getText()), password = String.valueOf(mViewBinding.acetLoginAccountPassword.getText()), code = String
 				.valueOf(mViewBinding.acetLoginAccountCode.getText());
 		if (StringUtils.isEmpty(phone)) {
 			CommonUtils.showErrorToast(R.string.login_please_input_phone_number);
@@ -377,37 +222,47 @@
 			mViewBinding.actvLoginAccountBtn.setClickable(true);
 			return;
 		}
-		RxHttp.postForm(UrlConfig.User.LOGIN)
-		      .addHeader("Cookie", SPUtils.getInstance().getString(SPConfig.LOGIN_CODE_SESSION_ID))
-		      .add("code", code)
-		      .add("password", password)
-		      .add("phoneNumber", phone)
-		      .add("sn", SPUtils.getInstance().getString(SPConfig.ANDROID_ID))
-		      .asResponse(LoginEntity.class)
-		      .observeOn(AndroidSchedulers.mainThread())
-		      .subscribe(new Observer<LoginEntity>() {
-			      @Override
-			      public void onSubscribe(@NonNull Disposable d) {}
-
-			      @Override
-			      public void onNext(@NonNull LoginEntity loginEntity) {
-				      //添加公共请求头
-				      RxHttp.setOnParamAssembly(param -> param.addHeader("token", loginEntity.getToken()));
-				      SPUtils.getInstance().put(SPConfig.PHONE, phone);
-				      setLoginTime();
-			      }
-
-			      @Override
-			      public void onError(@NonNull Throwable e) {
-				      CommonUtils.showErrorToast(e.getMessage());
-			      }
-
-			      @Override
-			      public void onComplete() {
-				      SPUtils.getInstance().remove(SPConfig.LOGIN_CODE_SESSION_ID);
-				      mViewBinding.actvLoginAccountBtn.setClickable(true);
-			      }
-		      });
+		Kalle.post(UrlConfig.User.LOGIN)
+		     .addHeader("Cookie", SPUtils.getInstance().getString(SPConfig.LOGIN_CODE_SESSION_ID))
+		     .param("code", code)
+		     .param("password", password)
+		     .param("phoneNumber", phone)
+		     .param("sn", SPUtils.getInstance().getString(SPConfig.ANDROID_ID))
+		     .perform(new SimpleCallback<LoginEntity>() {
+			     @SuppressLint({"WrongConstant", "ApplySharedPref"})
+				 @Override
+			     public void onResponse(SimpleResponse<LoginEntity, String> response) {
+				     if (!response.isSucceed()) {
+					     CommonUtils.showErrorToast(response.failed());
+				     } else {
+					     SPUtils.getInstance().put(SPConfig.LOGIN_CODE_SESSION_ID, response.succeed().getToken());
+					     LoginInfoEntity loginInfoEntity = new LoginInfoEntity(phone);
+
+					     ThreadUtils.executeByCached(new ThreadUtils.SimpleTask<Void>() {
+						     @Override
+						     public Void doInBackground() {
+							     LitePal.deleteAll(LoginInfoEntity.class);
+							     loginInfoEntity.save();
+							     return null;
+						     }
+
+						     @Override
+						     public void onSuccess(Void result) {
+							     Kalle.getConfig().getHeaders().set("token", SPUtils.getInstance().getString(SPConfig.LOGIN_CODE_SESSION_ID));
+							     Kalle.setConfig(Kalle.getConfig());
+							     setLoginTime();
+						     }
+					     });
+				     }
+			     }
+
+			     @Override
+			     public void onEnd() {
+				     super.onEnd();
+				     SPUtils.getInstance().remove(SPConfig.LOGIN_CODE_SESSION_ID);
+				     mViewBinding.actvLoginAccountBtn.setClickable(true);
+			     }
+		     });
 	}
 
 	/**
@@ -416,5 +271,4 @@
 	private void setLoginTime() {
 		PopupManager.INSTANCE.showCustomXPopup(this, new LoginTimePopup(this));
 	}
->>>>>>> dfbd04f6
 }