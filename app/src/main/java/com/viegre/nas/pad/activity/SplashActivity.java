package com.viegre.nas.pad.activity;

import android.Manifest;
import android.content.Intent;
import android.content.SharedPreferences;
import android.os.Build;
import android.os.CountDownTimer;
import android.os.PowerManager;
import android.view.View;

import com.blankj.utilcode.constant.PermissionConstants;
import com.blankj.utilcode.util.ActivityUtils;
import com.blankj.utilcode.util.BusUtils;
import com.blankj.utilcode.util.FileUtils;
import com.blankj.utilcode.util.FragmentUtils;
import com.blankj.utilcode.util.ImageUtils;
import com.blankj.utilcode.util.LogUtils;
import com.blankj.utilcode.util.NetworkUtils;
import com.blankj.utilcode.util.PermissionUtils;
import com.blankj.utilcode.util.SPUtils;
import com.blankj.utilcode.util.ServiceUtils;
import com.blankj.utilcode.util.ShellUtils;
import com.blankj.utilcode.util.StringUtils;
import com.blankj.utilcode.util.ThreadUtils;
import com.bumptech.glide.Glide;
import com.djangoogle.framework.activity.BaseFragmentActivity;
import com.shuyu.gsyvideoplayer.GSYVideoManager;
import com.shuyu.gsyvideoplayer.utils.GSYVideoType;
import com.viegre.nas.pad.R;
import com.viegre.nas.pad.config.BusConfig;
import com.viegre.nas.pad.config.PathConfig;
import com.viegre.nas.pad.config.SPConfig;
import com.viegre.nas.pad.config.UrlConfig;
import com.viegre.nas.pad.databinding.ActivitySplashBinding;
import com.viegre.nas.pad.entity.DeviceResourceEntity;
import com.viegre.nas.pad.entity.DeviceResourceRootEntity;
import com.viegre.nas.pad.entity.GuideResourceEntity;
import com.viegre.nas.pad.fragment.settings.network.NetworkDetailFragment;
import com.viegre.nas.pad.fragment.settings.network.NetworkFragment;
import com.viegre.nas.pad.service.MQTTService;
import com.viegre.nas.pad.service.ScreenSaverService;
import com.viegre.nas.pad.task.VoidTask;
import com.viegre.nas.pad.util.CommonUtils;
import com.yanzhenjie.kalle.Kalle;
import com.yanzhenjie.kalle.download.Callback;
import com.yanzhenjie.kalle.simple.SimpleCallback;
import com.yanzhenjie.kalle.simple.SimpleResponse;

import org.litepal.LitePal;
import org.primftpd.prefs.LoadPrefsUtil;
import org.primftpd.prefs.PrefsBean;
import org.primftpd.util.KeyFingerprintProvider;
import org.primftpd.util.ServicesStartStopUtil;
import org.slf4j.Logger;
import org.slf4j.LoggerFactory;

import java.io.File;
import java.util.ArrayList;
import java.util.List;

/**
 * 启动页
 * Created by レインマン on 2020/11/19 10:26 with Android Studio.
 */
public class SplashActivity extends BaseFragmentActivity<ActivitySplashBinding> {

	private NetworkFragment mNetworkFragment;
	private NetworkDetailFragment mNetworkDetailFragment;
	private CountDownTimer mGuideSkipCountDownTimer;
	private PrefsBean prefsBean;
	private final Logger logger = LoggerFactory.getLogger(getClass());
	private final KeyFingerprintProvider keyFingerprintProvider = new KeyFingerprintProvider();

	@Override
	protected void initialize() {
		ServiceUtils.startService(ScreenSaverService.class);
		ServiceUtils.startService(MQTTService.class);
		grantPermission();
	}

	@Override
	protected void onResume() {
		super.onResume();
		GSYVideoManager.onResume();
	}

	@Override
	protected void onPause() {
		super.onPause();
		GSYVideoManager.onPause();
	}

	@Override
	protected void onDestroy() {
		FragmentUtils.removeAll(getSupportFragmentManager());
		GSYVideoManager.releaseAllVideos();
		super.onDestroy();
	}

	/**
	 * 授予权限、忽略电池优化、创建私有文件夹
	 */
	private void grantPermission() {
		List<String> commandList = new ArrayList<>();
		if (Build.VERSION.SDK_INT >= Build.VERSION_CODES.M) {
			String space = " ";
			//授予运行时权限
			String grantPermission = "pm grant " + getPackageName() + space;
			if (!PermissionUtils.isGranted(PermissionConstants.CAMERA)) {
				commandList.add(grantPermission + Manifest.permission.CAMERA);
			}
			if (!PermissionUtils.isGranted(PermissionConstants.LOCATION)) {
				commandList.add(grantPermission + Manifest.permission.ACCESS_FINE_LOCATION);
				commandList.add(grantPermission + Manifest.permission.ACCESS_COARSE_LOCATION);
			}
			if (!PermissionUtils.isGranted(PermissionConstants.MICROPHONE)) {
				commandList.add(grantPermission + Manifest.permission.RECORD_AUDIO);
			}
			if (!PermissionUtils.isGranted(PermissionConstants.PHONE)) {
				commandList.add(grantPermission + Manifest.permission.READ_PHONE_STATE);
			}
			if (!PermissionUtils.isGranted(PermissionConstants.STORAGE)) {
				commandList.add(grantPermission + Manifest.permission.READ_EXTERNAL_STORAGE);
				commandList.add(grantPermission + Manifest.permission.WRITE_EXTERNAL_STORAGE);
			}
			//授予悬浮窗权限
			if (!PermissionUtils.isGrantedDrawOverlays()) {
				commandList.add(grantPermission + Manifest.permission.SYSTEM_ALERT_WINDOW);
			}
			//授予修改系统设置权限
			if (!PermissionUtils.isGrantedWriteSettings()) {
				commandList.add("appops set " + getPackageName() + " WRITE_SETTINGS allow");
			}
			//忽略电池优化
			PowerManager powerManager = (PowerManager) getApplicationContext().getSystemService(POWER_SERVICE);
			if (!powerManager.isIgnoringBatteryOptimizations(getPackageName())) {
				String ignoreBatteryOptimization = "dumpsys deviceidle whitelist +" + getPackageName();
				commandList.add(ignoreBatteryOptimization);
			}
		}
		ThreadUtils.executeByCached(new VoidTask() {
			@Override
			public Void doInBackground() {
				if (!commandList.isEmpty()) {
					ShellUtils.CommandResult commandResult = ShellUtils.execCmd(commandList, true);
					LogUtils.iTag("ShellUtils", commandResult.toString());
				}
				//创建文件夹
				FileUtils.createOrExistsDir(PathConfig.GUIDE_RESOURCE);
				FileUtils.createOrExistsDir(PathConfig.RECYCLE_BIN);
				return null;
			}

			@Override
			public void onSuccess(Void v) {
				super.onSuccess(v);
				ThreadUtils.executeByCached(new ThreadUtils.SimpleTask<Void>() {
					@Override
					public Void doInBackground() {
						List<String> commands = new ArrayList<>();
						commands.add("cd /data/data/com.viegre.nas.pad/files/frp/");
						commands.add("./frpc -c ./frpc.ini > frpc.log  2>&1  &");
						ShellUtils.execCmd(commands, false);
						return null;
					}

					@Override
					public void onSuccess(Void result) {
						SharedPreferences prefs = LoadPrefsUtil.getPrefs(mActivity);
						PrefsBean prefsBean = LoadPrefsUtil.loadPrefs(logger, prefs);
						keyFingerprintProvider.calcPubkeyFingerprints(mActivity);
						ServicesStartStopUtil.startServers(mActivity, prefsBean, keyFingerprintProvider, null);
//						ActivityUtils.startActivity(LoginActivity.class);
//						startActivity(new Intent(SplashActivity.this,WelcomeActivity.class));
						startActivity(new Intent(SplashActivity.this,MainActivity.class));
						getDeviceBoundstatus();
					}
				});
			}
		});
	}

	/**
	 * 判断设备是否绑定用户
	 */
	private void getDeviceBoundstatus() {
		if (!SPUtils.getInstance().getBoolean(SPConfig.IS_BOUND, false)) {//未绑定
			//判断网络是否可用
<<<<<<< HEAD
			NetworkUtils.isAvailableAsync(aBoolean -> {
				if (!aBoolean) {//配置网络
					mNetworkFragment = NetworkFragment.newInstance(true);
					mNetworkDetailFragment = NetworkDetailFragment.newInstance();
					FragmentUtils.add(getSupportFragmentManager(), mNetworkFragment, R.id.flSplash);
					FragmentUtils.show(mNetworkFragment);
				} else {//引导用户注册
//					ActivityUtils.startActivity(WelcomeActivity.class);
					ActivityUtils.startActivity(MainActivity.class);
				}
			});
=======
			if (!NetworkUtils.isConnected()) {//配置网络
				mNetworkFragment = NetworkFragment.newInstance(true);
				mNetworkDetailFragment = NetworkDetailFragment.newInstance();
				FragmentUtils.add(getSupportFragmentManager(), mNetworkFragment, R.id.flSplash);
				FragmentUtils.show(mNetworkFragment);
			} else {//引导用户注册
				ActivityUtils.startActivity(WelcomeActivity.class);
			}
>>>>>>> fb0ff9dc
		} else {//已绑定
			//判断网络是否可用
			if (!NetworkUtils.isConnected()) {
				showGuideData();
			} else {//获取并显示最新引导页
				getDeviceResource();
			}
		}
	}

	@BusUtils.Bus(tag = BusConfig.NETWORK_DETAIL, threadMode = BusUtils.ThreadMode.MAIN)
	public void networkDetailOperation(String operation) {
		switch (operation) {
			case BusConfig.SHOW_NETWORK_DETAIL:
				FragmentUtils.add(getSupportFragmentManager(), mNetworkDetailFragment, R.id.flSplash);
				FragmentUtils.show(mNetworkDetailFragment);
				break;

			case BusConfig.HIDE_NETWORK_DETAIL:
				FragmentUtils.remove(mNetworkDetailFragment);
				break;

			default:
				break;
		}
	}

	@BusUtils.Bus(tag = BusConfig.DEVICE_BOUND, sticky = true, threadMode = BusUtils.ThreadMode.MAIN)
	public void deviceBound() {
		SPUtils.getInstance().put(SPConfig.IS_BOUND, true);
		//获取并显示最新引导页
		getDeviceResource();
	}

	/**
	 * 获取资源配置
	 */
	private void getDeviceResource() {
		Kalle.post(UrlConfig.Device.GET_RESOURCE)
		     .param("sn", SPUtils.getInstance().getString(SPConfig.ANDROID_ID))
		     .perform(new SimpleCallback<DeviceResourceRootEntity>() {
			     @Override
			     public void onResponse(SimpleResponse<DeviceResourceRootEntity, String> response) {
				     if (response.isSucceed()) {
					     List<DeviceResourceEntity> resourceList = response.succeed().getResourceList();
					     if (!resourceList.isEmpty()) {
						     ThreadUtils.executeByCached(new ThreadUtils.SimpleTask<Void>() {
							     @Override
							     public Void doInBackground() {
								     LitePal.saveAll(resourceList);
								     DeviceResourceEntity deviceResourceEntity = LitePal.where("type = 'guideVideo'")
								                                                        .findFirst(DeviceResourceEntity.class);
								     List<File> guideFileList = FileUtils.listFilesInDir(PathConfig.GUIDE_RESOURCE);
								     if (null != deviceResourceEntity) {
									     String url = deviceResourceEntity.getContent();
									     String fileName = FileUtils.getFileName(url);
									     //判断文件是否已下载
									     if (!guideFileList.isEmpty() && guideFileList.get(0).getName().equals(fileName)) {
										     return null;
									     }
									     FileUtils.deleteAllInDir(PathConfig.GUIDE_RESOURCE);
									     downloadGuideData(new GuideResourceEntity(fileName, url, ImageUtils.isImage(fileName)));
								     }
								     return null;
							     }

							     @Override
							     public void onSuccess(Void result) {
								     showGuideData();
							     }
						     });
					     }
				     } else {
					     showGuideData();
				     }
			     }
		     });
	}

	/**
	 * 显示引导页
	 */
	private void showGuideData() {
		ThreadUtils.executeByCached(new ThreadUtils.SimpleTask<GuideResourceEntity>() {
			@Override
			public GuideResourceEntity doInBackground() {
				return LitePal.findFirst(GuideResourceEntity.class);
			}

			@Override
			public void onSuccess(GuideResourceEntity result) {
				mViewBinding.actvSplashGuideSkip.setOnClickListener(view -> {
					mGuideSkipCountDownTimer.cancel();
					ActivityUtils.startActivity(MainActivity.class);
					finish();
				});
				if (null == result) {
					mViewBinding.acivSplashGuideImage.setVisibility(View.VISIBLE);
					startCountdown(CommonUtils.DEFAULT_SPLASH_GUIDE_DURATION);
				} else {
					String fileName = PathConfig.GUIDE_RESOURCE + result.getFileName();
					if (result.isImage()) {
						Glide.with(mActivity).load(fileName).into(mViewBinding.acivSplashGuideImage);
						mViewBinding.acivSplashGuideImage.setVisibility(View.VISIBLE);
						startCountdown(CommonUtils.DEFAULT_SPLASH_GUIDE_DURATION);
					} else {
						mViewBinding.nvpSplashGuideVideo.setVisibility(View.VISIBLE);
						playGuideVideo(fileName);
					}
				}
			}
		});
	}

	/**
	 * 播放引导视频
	 *
	 * @param path
	 */
	private void playGuideVideo(String path) {
		//全屏拉伸显示，使用这个属性时，surface_container建议使用FrameLayout
		GSYVideoType.setShowType(GSYVideoType.SCREEN_MATCH_FULL);
		mViewBinding.nvpSplashGuideVideo.setUp(path, true, "");
		mViewBinding.nvpSplashGuideVideo.setIsTouchWiget(false);
		ThreadUtils.executeByCached(new ThreadUtils.SimpleTask<Long>() {
			@Override
			public Long doInBackground() {
				return CommonUtils.getLocalVideoDuration(path);
			}

			@Override
			public void onSuccess(Long result) {
				mViewBinding.nvpSplashGuideVideo.startPlayLogic();
				startCountdown(result);
			}
		});
	}

	/**
	 * 开始倒计时
	 *
	 * @param duration
	 */
	private void startCountdown(long duration) {
		mViewBinding.actvSplashGuideSkip.setVisibility(View.VISIBLE);
		mGuideSkipCountDownTimer = new CountDownTimer(duration, 1000L) {
			@Override
			public void onTick(long l) {
				mViewBinding.actvSplashGuideSkip.setText(StringUtils.getString(R.string.splash_guide_skip) + l / 1000);
			}

			@Override
			public void onFinish() {
				ActivityUtils.startActivity(MainActivity.class);
				finish();
			}
		};
		mGuideSkipCountDownTimer.start();
	}

	/**
	 * 下载引导资源
	 *
	 * @param guideResourceEntity
	 */
	private void downloadGuideData(GuideResourceEntity guideResourceEntity) {
		Kalle.Download.get(guideResourceEntity.getUrl())
		              .directory(PathConfig.GUIDE_RESOURCE)
		              .fileName(guideResourceEntity.getFileName())
		              .perform(new Callback() {
			              @Override
			              public void onStart() {}

			              @Override
			              public void onFinish(String path) {
				              ThreadUtils.executeByCached(new ThreadUtils.SimpleTask<Void>() {
					              @Override
					              public Void doInBackground() {
						              LitePal.deleteAll(GuideResourceEntity.class);
						              guideResourceEntity.save();
						              return null;
					              }

					              @Override
					              public void onSuccess(Void result) {}
				              });
			              }

			              @Override
			              public void onException(Exception e) {
				              e.printStackTrace();
				              ThreadUtils.executeByCached(new ThreadUtils.SimpleTask<Void>() {
					              @Override
					              public Void doInBackground() {
						              LitePal.deleteAll(GuideResourceEntity.class);
						              FileUtils.deleteAllInDir(PathConfig.GUIDE_RESOURCE);
						              return null;
					              }

					              @Override
					              public void onSuccess(Void result) {}
				              });
			              }

			              @Override
			              public void onCancel() {
				              ThreadUtils.executeByCached(new ThreadUtils.SimpleTask<Void>() {
					              @Override
					              public Void doInBackground() {
						              LitePal.deleteAll(GuideResourceEntity.class);
						              FileUtils.deleteAllInDir(PathConfig.GUIDE_RESOURCE);
						              return null;
					              }

					              @Override
					              public void onSuccess(Void result) {}
				              });
			              }

			              @Override
			              public void onEnd() {}
		              });
	}
}<|MERGE_RESOLUTION|>--- conflicted
+++ resolved
@@ -1,7 +1,6 @@
 package com.viegre.nas.pad.activity;
 
 import android.Manifest;
-import android.content.Intent;
 import android.content.SharedPreferences;
 import android.os.Build;
 import android.os.CountDownTimer;
@@ -73,6 +72,7 @@
 
 	@Override
 	protected void initialize() {
+		SPUtils.getInstance().put(SPConfig.IS_BOUND, false);
 		ServiceUtils.startService(ScreenSaverService.class);
 		ServiceUtils.startService(MQTTService.class);
 		grantPermission();
@@ -171,8 +171,6 @@
 						keyFingerprintProvider.calcPubkeyFingerprints(mActivity);
 						ServicesStartStopUtil.startServers(mActivity, prefsBean, keyFingerprintProvider, null);
 //						ActivityUtils.startActivity(LoginActivity.class);
-//						startActivity(new Intent(SplashActivity.this,WelcomeActivity.class));
-						startActivity(new Intent(SplashActivity.this,MainActivity.class));
 						getDeviceBoundstatus();
 					}
 				});
@@ -186,19 +184,6 @@
 	private void getDeviceBoundstatus() {
 		if (!SPUtils.getInstance().getBoolean(SPConfig.IS_BOUND, false)) {//未绑定
 			//判断网络是否可用
-<<<<<<< HEAD
-			NetworkUtils.isAvailableAsync(aBoolean -> {
-				if (!aBoolean) {//配置网络
-					mNetworkFragment = NetworkFragment.newInstance(true);
-					mNetworkDetailFragment = NetworkDetailFragment.newInstance();
-					FragmentUtils.add(getSupportFragmentManager(), mNetworkFragment, R.id.flSplash);
-					FragmentUtils.show(mNetworkFragment);
-				} else {//引导用户注册
-//					ActivityUtils.startActivity(WelcomeActivity.class);
-					ActivityUtils.startActivity(MainActivity.class);
-				}
-			});
-=======
 			if (!NetworkUtils.isConnected()) {//配置网络
 				mNetworkFragment = NetworkFragment.newInstance(true);
 				mNetworkDetailFragment = NetworkDetailFragment.newInstance();
@@ -207,7 +192,6 @@
 			} else {//引导用户注册
 				ActivityUtils.startActivity(WelcomeActivity.class);
 			}
->>>>>>> fb0ff9dc
 		} else {//已绑定
 			//判断网络是否可用
 			if (!NetworkUtils.isConnected()) {
