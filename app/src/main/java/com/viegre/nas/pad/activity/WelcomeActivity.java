package com.viegre.nas.pad.activity;

import android.Manifest;
import android.annotation.SuppressLint;
import android.bluetooth.BluetoothAdapter;
import android.bluetooth.BluetoothDevice;
import android.bluetooth.BluetoothGatt;
import android.bluetooth.BluetoothGattCharacteristic;
import android.bluetooth.BluetoothGattDescriptor;
import android.bluetooth.BluetoothGattServer;
import android.bluetooth.BluetoothGattServerCallback;
import android.bluetooth.BluetoothGattService;
import android.bluetooth.BluetoothManager;
import android.bluetooth.le.AdvertiseCallback;
import android.bluetooth.le.AdvertiseData;
import android.bluetooth.le.AdvertiseSettings;
import android.content.Context;
import android.content.pm.PackageManager;
import android.graphics.Bitmap;
import android.os.Build;
import android.os.ParcelUuid;
import android.os.SystemClock;
import android.util.Log;
import android.view.View;
import android.widget.Button;
import android.widget.ImageView;
import android.widget.LinearLayout;
import android.widget.TextView;

import com.blankj.utilcode.util.BusUtils;
import com.blankj.utilcode.util.DeviceUtils;
import com.blankj.utilcode.util.SPUtils;
import com.bumptech.glide.Glide;
import com.djangoogle.framework.activity.BaseActivity;
import com.viegre.nas.pad.R;
import com.viegre.nas.pad.config.BusConfig;
import com.viegre.nas.pad.config.SPConfig;
import com.viegre.nas.pad.databinding.ActivityWelcomeBinding;
import com.viegre.nas.pad.util.CommonUtils;
import com.viegre.nas.pad.util.ZxingUtils;

import java.util.Arrays;
import java.util.UUID;

import androidx.appcompat.widget.AppCompatTextView;
import androidx.constraintlayout.widget.ConstraintLayout;

<<<<<<< HEAD
public class WelcomeActivity extends AppCompatActivity implements View.OnClickListener {

    private final UUID UUID_SERVICE = UUID.fromString("10000000-0000-0000-0000-000000000000"); //自定义UUID
    private final UUID UUID_CHAR_READ_NOTIFY = UUID.fromString("11000000-0000-0000-0000-000000000000");
    private final UUID UUID_DESC_NOTITY = UUID.fromString("11100000-0000-0000-0000-000000000000");
    private final UUID UUID_CHAR_WRITE = UUID.fromString("12000000-0000-0000-0000-000000000000");
    private final String TAG = WelcomeActivity.class.getSimpleName();
    private AppCompatTextView welcomeSkip;
    private ConstraintLayout Layout1;
    private ConstraintLayout Layout2;
    //    private BlueToothValueReceiver blueToothValueReceiver;
    private BluetoothGattServer mBluetoothGattServer; // BLE服务端
    private TextView next_to;
    private int id;
    private LinearLayout layout3;
    private BluetoothAdapter mBluetoothAdapter;
    // BLE广播Callback
    @SuppressLint("NewApi")
    private final AdvertiseCallback mAdvertiseCallback = new AdvertiseCallback() {
        @Override
        public void onStartSuccess(AdvertiseSettings settingsInEffect) {
            CommonUtils.showToast("BLE广播开启成功");
=======
public class WelcomeActivity extends BaseActivity<ActivityWelcomeBinding> implements View.OnClickListener {

	private final UUID UUID_SERVICE = UUID.fromString("10000000-0000-0000-0000-000000000000"); //自定义UUID
	private final UUID UUID_CHAR_READ_NOTIFY = UUID.fromString("11000000-0000-0000-0000-000000000000");
	private final UUID UUID_DESC_NOTITY = UUID.fromString("11100000-0000-0000-0000-000000000000");
	private final UUID UUID_CHAR_WRITE = UUID.fromString("12000000-0000-0000-0000-000000000000");
	private final String TAG = WelcomeActivity.class.getSimpleName();
	private AppCompatTextView welcomeSkip;
	private ConstraintLayout Layout1;
	private ConstraintLayout Layout2;
	//    private BlueToothValueReceiver blueToothValueReceiver;
	private BluetoothGattServer mBluetoothGattServer; // BLE服务端
	private TextView next_to;
	private int id;
	private LinearLayout layout3;
	private BluetoothAdapter mBluetoothAdapter;
	// BLE广播Callback
	@SuppressLint("NewApi") private final AdvertiseCallback mAdvertiseCallback = new AdvertiseCallback() {
		@Override
		public void onStartSuccess(AdvertiseSettings settingsInEffect) {
//            CommonUtils.showToast("BLE广播开启成功");
>>>>>>> 20595012
//            Toast.makeText(MainActivity2.this,"BLE广播开启成功",Toast.LENGTH_SHORT).show();
		}

		@Override
		public void onStartFailure(int errorCode) {
			CommonUtils.showToast("BLE广播开启失败,错误码:" + errorCode);

//            Toast.makeText(MainActivity2.this,"BLE广播开启失败,错误码:" + errorCode,Toast.LENGTH_SHORT).show();
		}
	};
	// BLE服务端Callback
	@SuppressLint("NewApi") private final BluetoothGattServerCallback mBluetoothGattServerCallback = new BluetoothGattServerCallback() {
		@SuppressLint("MissingPermission")
		@Override
		public void onConnectionStateChange(BluetoothDevice device, int status, int newState) {
			Log.i(TAG, String.format("onConnectionStateChange:%s,%s,%s,%s", device.getName(), device.getAddress(), status, newState));
			CommonUtils.showToast(String.format(status == 0 ? (newState == 2 ? "与[%s]连接成功" : "与[%s]连接断开") : ("与[%s]连接出错,错误码:" + status), device));
		}

		@Override
		public void onServiceAdded(int status, BluetoothGattService service) {
			Log.i(TAG, String.format("onServiceAdded:%s,%s", status, service.getUuid()));
//            CommonUtils.showToast(String.format(status == 0 ? "添加服务[%s]成功" : "添加服务[%s]失败,错误码:" + status, service.getUuid()));
		}

		@SuppressLint("MissingPermission")
		@Override
		public void onCharacteristicReadRequest(BluetoothDevice device, int requestId, int offset, BluetoothGattCharacteristic characteristic) {
			Log.i(TAG,
			      String.format("onCharacteristicReadRequest:%s,%s,%s,%s,%s",
			                    device.getName(),
			                    device.getAddress(),
			                    requestId,
			                    offset,
			                    characteristic.getUuid()));
//            String response = "CHAR_" + (int) (Math.random() * 100); //模拟数据
			String macAddress = DeviceUtils.getMacAddress();//获取本地Mac地址
			mBluetoothGattServer.sendResponse(device, requestId, BluetoothGatt.GATT_SUCCESS, offset, macAddress.getBytes());// 响应客户端
//            CommonUtils.showToast("客户端读取Characteristic[" + characteristic.getUuid() + "]:\n" + response);
			if (true) {
				BusUtils.post(BusConfig.DEVICE_BOUND);
				finish();
			}
		}

		@SuppressLint("MissingPermission")
		@Override
		public void onCharacteristicWriteRequest(BluetoothDevice device, int requestId, BluetoothGattCharacteristic characteristic, boolean preparedWrite, boolean responseNeeded, int offset, byte[] requestBytes) {
			// 获取客户端发过来的数据
			String requestStr = new String(requestBytes);
			Log.i(TAG,
			      String.format("onCharacteristicWriteRequest:%s,%s,%s,%s,%s,%s,%s,%s",
			                    device.getName(),
			                    device.getAddress(),
			                    requestId,
			                    characteristic.getUuid(),
			                    preparedWrite,
			                    responseNeeded,
			                    offset,
			                    requestStr));
			mBluetoothGattServer.sendResponse(device, requestId, BluetoothGatt.GATT_SUCCESS, offset, requestBytes);// 响应客户端
//            CommonUtils.showToast("客户端写入Characteristic[" + characteristic.getUuid() + "]:\n" + requestStr);
			if (true) {
				BusUtils.post(BusConfig.DEVICE_BOUND);
				finish();
			}
		}

		@SuppressLint("MissingPermission")
		@Override
		public void onDescriptorReadRequest(BluetoothDevice device, int requestId, int offset, BluetoothGattDescriptor descriptor) {
			Log.i(TAG,
			      String.format("onDescriptorReadRequest:%s,%s,%s,%s,%s",
			                    device.getName(),
			                    device.getAddress(),
			                    requestId,
			                    offset,
			                    descriptor.getUuid()));
			String response = "DESC_" + (int) (Math.random() * 100); //模拟数据
			mBluetoothGattServer.sendResponse(device, requestId, BluetoothGatt.GATT_SUCCESS, offset, response.getBytes()); // 响应客户端
//            CommonUtils.showToast("客户端读取Descriptor[" + descriptor.getUuid() + "]:\n" + response);
		}

		@SuppressLint("MissingPermission")
		@Override
		public void onDescriptorWriteRequest(final BluetoothDevice device, int requestId, BluetoothGattDescriptor descriptor, boolean preparedWrite, boolean responseNeeded, int offset, byte[] value) {
			// 获取客户端发过来的数据
			String valueStr = Arrays.toString(value);
			Log.i(TAG,
			      String.format("onDescriptorWriteRequest:%s,%s,%s,%s,%s,%s,%s,%s",
			                    device.getName(),
			                    device.getAddress(),
			                    requestId,
			                    descriptor.getUuid(),
			                    preparedWrite,
			                    responseNeeded,
			                    offset,
			                    valueStr));
			mBluetoothGattServer.sendResponse(device, requestId, BluetoothGatt.GATT_SUCCESS, offset, value);// 响应客户端
//            CommonUtils.showToast("客户端写入Descriptor[" + descriptor.getUuid() + "]:\n" + valueStr);

			// 简单模拟通知客户端Characteristic变化
			if (Arrays.toString(BluetoothGattDescriptor.ENABLE_NOTIFICATION_VALUE).equals(valueStr)) { //是否开启通知
				final BluetoothGattCharacteristic characteristic = descriptor.getCharacteristic();
				new Thread(new Runnable() {
					@Override
					public void run() {
						for (int i = 0; i < 5; i++) {
							SystemClock.sleep(3000);
							String response = "CHAR_" + (int) (Math.random() * 100); //模拟数据
							characteristic.setValue(response);
							mBluetoothGattServer.notifyCharacteristicChanged(device, characteristic, false);
							CommonUtils.showToast("通知客户端改变Characteristic[" + characteristic.getUuid() + "]:\n" + response);
						}
					}
				}).start();
			}
		}

		@SuppressLint("MissingPermission")
		@Override
		public void onExecuteWrite(BluetoothDevice device, int requestId, boolean execute) {
			Log.i(TAG, String.format("onExecuteWrite:%s,%s,%s,%s", device.getName(), device.getAddress(), requestId, execute));
		}

		@SuppressLint("MissingPermission")
		@Override
		public void onNotificationSent(BluetoothDevice device, int status) {
			Log.i(TAG, String.format("onNotificationSent:%s,%s,%s", device.getName(), device.getAddress(), status));
		}

		@SuppressLint("MissingPermission")
		@Override
		public void onMtuChanged(BluetoothDevice device, int mtu) {
			Log.i(TAG, String.format("onMtuChanged:%s,%s,%s", device.getName(), device.getAddress(), mtu));
		}
	};
	private ImageView mQRCodeImg;
	private Button next_3;

	@Override
	protected void initialize() {
		initBle();
		initView();
	}

	@SuppressLint("MissingPermission")
	private void initBle() {
		// 检查蓝牙开关
		BluetoothAdapter adapter = BluetoothAdapter.getDefaultAdapter();
		if (adapter == null) {
//            APP.toast(MainActivity.this,"本机没有找到蓝牙硬件或驱动！", 0);
			CommonUtils.showToast("本机没有找到蓝牙硬件或驱动！");
//            finish();
			return;
		} else {
			if (!adapter.isEnabled()) {
				//直接开启蓝牙
				adapter.enable();
				//跳转到设置界面
				//startActivityForResult(new Intent(BluetoothAdapter.ACTION_REQUEST_ENABLE), 112);
			}
		}

		// 检查是否支持BLE蓝牙
		if (!getPackageManager().hasSystemFeature(PackageManager.FEATURE_BLUETOOTH_LE)) {
//            APP.toast(MainActivity.this,"本机不支持低功耗蓝牙！", 0);
			CommonUtils.showToast("本机不支持低功耗蓝牙！");
			finish();
			return;
		}

		// Android 6.0动态请求权限
		if (Build.VERSION.SDK_INT >= Build.VERSION_CODES.M) {
			String[] permissions = {Manifest.permission.WRITE_EXTERNAL_STORAGE, Manifest.permission.READ_EXTERNAL_STORAGE, Manifest.permission.ACCESS_COARSE_LOCATION};
			for (String str : permissions) {
				if (checkSelfPermission(str) != PackageManager.PERMISSION_GRANTED) {
					requestPermissions(permissions, 111);
					break;
				}
			}
		}
	}

	private void initView() {
		welcomeSkip = findViewById(R.id.welcomeSkip);
		Layout1 = findViewById(R.id.Layout1);
		Layout2 = findViewById(R.id.Layout2);
		layout3 = findViewById(R.id.Layout3);
		next_to = findViewById(R.id.next_to);
		mQRCodeImg = findViewById(R.id.imageView3);

		Layout1.setVisibility(View.VISIBLE);
		Layout2.setVisibility(View.GONE);
		layout3.setVisibility(View.GONE);

		welcomeSkip.setOnClickListener(this);
		next_to.setOnClickListener(this);
		createQRCode();
	}

	private void createQRCode() {
		try {
			Bitmap bitmapSN = ZxingUtils.createQRCode(SPUtils.getInstance().getString(SPConfig.ANDROID_ID), 500, 500, true);
			Glide.with(this).load(bitmapSN).into(mQRCodeImg);
		} catch (Exception e) {
			e.printStackTrace();
		}
	}

	@Override
	public void onClick(View v) {
		id = v.getId();
		if (id == R.id.welcomeSkip) {
			Layout1.setVisibility(View.GONE);
			Layout2.setVisibility(View.VISIBLE);
			layout3.setVisibility(View.GONE);
		} else if (id == R.id.next_to) {
			initLayout3();
		}
	}

	@Override
	protected void onRestart() {
		super.onRestart();
//        从蓝牙设置界面返回时判断是否打开蓝牙
//		if (mBluetoothAdapter.isEnabled()) {
//			startActivity(new Intent(WelcomeActivity.this, MainActivity.class));
//			WelcomeActivity.this.finish();
//		} else {
//			startActivity(new Intent(Settings.ACTION_BLUETOOTH_SETTINGS));
//		}
	}

	private void initLayout3() {
//        显示layout3视图 获取蓝牙权限  监控蓝牙
		Layout1.setVisibility(View.GONE);
		Layout2.setVisibility(View.GONE);
		layout3.setVisibility(View.VISIBLE);
		runBle();
	}

	@SuppressLint("NewApi")
	private void runBle() {
		@SuppressLint("WrongConstant")
		BluetoothManager bluetoothManager = (BluetoothManager) getSystemService(Context.BLUETOOTH_SERVICE);
//        BluetoothAdapter bluetoothAdapter = bluetoothManager.getAdapter();
		BluetoothAdapter bluetoothAdapter = BluetoothAdapter.getDefaultAdapter();

		// ============启动BLE蓝牙广播(广告) =================================================================================
		//广播设置(必须)
		AdvertiseSettings settings = new AdvertiseSettings.Builder().setAdvertiseMode(AdvertiseSettings.ADVERTISE_MODE_LOW_LATENCY) //广播模式: 低功耗,平衡,低延迟
		                                                            .setTxPowerLevel(AdvertiseSettings.ADVERTISE_TX_POWER_HIGH) //发射功率级别: 极低,低,中,高
		                                                            .setConnectable(true) //能否连接,广播分为可连接广播和不可连接广播
		                                                            .build();
		//广播数据(必须，广播启动就会发送)
		AdvertiseData advertiseData = new AdvertiseData.Builder().setIncludeDeviceName(true) //包含蓝牙名称
		                                                         .setIncludeTxPowerLevel(true) //包含发射功率级别
		                                                         .addManufacturerData(1, new byte[]{23, 33}) //设备厂商数据，自定义
		                                                         .build();
		//扫描响应数据(可选，当客户端扫描时才发送)
		AdvertiseData scanResponse = new AdvertiseData.Builder().addManufacturerData(2, new byte[]{66, 66}) //设备厂商数据，自定义
		                                                        .addServiceUuid(new ParcelUuid(UUID_SERVICE)) //服务UUID
//                .addServiceData(new ParcelUuid(UUID_SERVICE), new byte[]{2}) //服务数据，自定义
                                                                .build();
//        BluetoothLeAdvertiser mBluetoothLeAdvertiser = bluetoothAdapter.getBluetoothLeAdvertiser();
		bluetoothAdapter.getBluetoothLeAdvertiser().startAdvertising(settings, advertiseData, scanResponse, mAdvertiseCallback);

		// 注意：必须要开启可连接的BLE广播，其它设备才能发现并连接BLE服务端!
		// =============启动BLE蓝牙服务端=====================================================================================
		BluetoothGattService service = new BluetoothGattService(UUID_SERVICE, BluetoothGattService.SERVICE_TYPE_PRIMARY);
		//添加可读+通知characteristic
		BluetoothGattCharacteristic characteristicRead = new BluetoothGattCharacteristic(UUID_CHAR_READ_NOTIFY,
		                                                                                 BluetoothGattCharacteristic.PROPERTY_READ | BluetoothGattCharacteristic.PROPERTY_NOTIFY,
		                                                                                 BluetoothGattCharacteristic.PERMISSION_READ);
		characteristicRead.addDescriptor(new BluetoothGattDescriptor(UUID_DESC_NOTITY, BluetoothGattCharacteristic.PERMISSION_WRITE));
		service.addCharacteristic(characteristicRead);
		//添加可写characteristic
		BluetoothGattCharacteristic characteristicWrite = new BluetoothGattCharacteristic(UUID_CHAR_WRITE,
		                                                                                  BluetoothGattCharacteristic.PROPERTY_WRITE,
		                                                                                  BluetoothGattCharacteristic.PERMISSION_WRITE);
		service.addCharacteristic(characteristicWrite);
		if (bluetoothManager != null) {
			mBluetoothGattServer = bluetoothManager.openGattServer(this, mBluetoothGattServerCallback);
		}
		mBluetoothGattServer.addService(service);
	}
}









<|MERGE_RESOLUTION|>--- conflicted
+++ resolved
@@ -45,30 +45,6 @@
 import androidx.appcompat.widget.AppCompatTextView;
 import androidx.constraintlayout.widget.ConstraintLayout;
 
-<<<<<<< HEAD
-public class WelcomeActivity extends AppCompatActivity implements View.OnClickListener {
-
-    private final UUID UUID_SERVICE = UUID.fromString("10000000-0000-0000-0000-000000000000"); //自定义UUID
-    private final UUID UUID_CHAR_READ_NOTIFY = UUID.fromString("11000000-0000-0000-0000-000000000000");
-    private final UUID UUID_DESC_NOTITY = UUID.fromString("11100000-0000-0000-0000-000000000000");
-    private final UUID UUID_CHAR_WRITE = UUID.fromString("12000000-0000-0000-0000-000000000000");
-    private final String TAG = WelcomeActivity.class.getSimpleName();
-    private AppCompatTextView welcomeSkip;
-    private ConstraintLayout Layout1;
-    private ConstraintLayout Layout2;
-    //    private BlueToothValueReceiver blueToothValueReceiver;
-    private BluetoothGattServer mBluetoothGattServer; // BLE服务端
-    private TextView next_to;
-    private int id;
-    private LinearLayout layout3;
-    private BluetoothAdapter mBluetoothAdapter;
-    // BLE广播Callback
-    @SuppressLint("NewApi")
-    private final AdvertiseCallback mAdvertiseCallback = new AdvertiseCallback() {
-        @Override
-        public void onStartSuccess(AdvertiseSettings settingsInEffect) {
-            CommonUtils.showToast("BLE广播开启成功");
-=======
 public class WelcomeActivity extends BaseActivity<ActivityWelcomeBinding> implements View.OnClickListener {
 
 	private final UUID UUID_SERVICE = UUID.fromString("10000000-0000-0000-0000-000000000000"); //自定义UUID
@@ -90,7 +66,6 @@
 		@Override
 		public void onStartSuccess(AdvertiseSettings settingsInEffect) {
 //            CommonUtils.showToast("BLE广播开启成功");
->>>>>>> 20595012
 //            Toast.makeText(MainActivity2.this,"BLE广播开启成功",Toast.LENGTH_SHORT).show();
 		}
 
