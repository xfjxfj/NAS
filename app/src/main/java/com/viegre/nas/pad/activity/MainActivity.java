--- conflicted
+++ resolved
@@ -72,11 +72,10 @@
  */
 public class MainActivity extends BaseActivity<ActivityMainBinding> {
 
-<<<<<<< HEAD
-    private static final String ACTION_USB_PERMISSION = "com.android.example.USB_PERMISSION";
-
-    private final Map<String, Integer> mWeatherMap = new HashMap<>();
-    private UsbManager mUsbManager;
+	private static final String ACTION_USB_PERMISSION = "com.android.example.USB_PERMISSION";
+
+	private final Map<String, Integer> mWeatherMap = new HashMap<>();
+	private UsbManager mUsbManager;
 
     @Override
     protected void initialize() {
@@ -205,107 +204,6 @@
                 });
     }
 
-    @Override
-    protected void onResume() {
-        super.onResume();
-        initUser();
-        AMapLocationManager.INSTANCE.getLocation();
-    }
-
-    @Override
-    protected void onDestroy() {
-        super.onDestroy();
-    }
-
-    /**
-     * 初始化用户区域
-     */
-    private void initUser() {
-        if (SPUtils.getInstance().contains(SPConfig.PHONE)) {
-            Glide.with(mActivity)
-                    .load(R.mipmap.main_unlogin)
-                    .apply(RequestOptions.bitmapTransform(new CircleCrop()))
-                    .into(mViewBinding.acivMainUserIcon);
-            mViewBinding.actvMainUserInfo.setText(CommonUtils.getMarkedPhoneNumber(SPUtils.getInstance().getString(SPConfig.PHONE)));
-            mViewBinding.llcMainUser.setOnClickListener(null);
-        } else {
-            Glide.with(mActivity)
-                    .load(R.mipmap.main_unlogin)
-                    .apply(RequestOptions.bitmapTransform(new CircleCrop()))
-                    .into(mViewBinding.acivMainUserIcon);
-            mViewBinding.actvMainUserInfo.setText(R.string.main_click_to_login);
-            mViewBinding.llcMainUser.setOnClickListener(view -> ActivityUtils.startActivity(LoginActivity.class));
-        }
-        mViewBinding.llcMainUser.setVisibility(View.VISIBLE);
-    }
-
-    private void initClick() {
-        if (BuildConfig.DEBUG) {
-            mViewBinding.tcMainTime.setOnClickListener(view -> ActivityUtils.startActivity(PrimitiveFtpdActivity.class));
-//			mViewBinding.tcMainTime.setOnClickListener(view -> {
-//				if (!MscManager.INSTANCE.isListenHardWakeup() || AIUIManager.INSTANCE.isHardWakeup()) {
-//					return;
-//				}
-//				AIUIManager.INSTANCE.startHardListening();
-//			});
-        }
-        mViewBinding.llcMainUSBInfo.setOnClickListener(view -> ActivityUtils.startActivity(ExternalStorageActivity.class));
-        mViewBinding.acivMainIncomingCall.setOnClickListener(view -> ActivityUtils.startActivity(ContactsActivity.class));
-    }
-
-    private void initIcon() {
-        //图片
-        Glide.with(this)
-                .load(R.mipmap.main_icon_image)
-                .apply(RequestOptions.bitmapTransform(new RoundedCorners(24)))
-                .into(mViewBinding.acivMainIconImage);
-        mViewBinding.acivMainIconImage.setOnClickListener(view -> ActivityUtils.startActivity(ImageActivity.class));
-
-        //音频
-        Glide.with(this)
-                .load(R.mipmap.main_icon_audio)
-                .apply(RequestOptions.bitmapTransform(new RoundedCorners(24)))
-                .into(mViewBinding.acivMainIconAudio);
-        mViewBinding.acivMainIconAudio.setOnClickListener(view -> ActivityUtils.startActivity(AudioActivity.class));
-
-        //视频
-        Glide.with(this)
-                .load(R.mipmap.main_icon_video)
-                .apply(RequestOptions.bitmapTransform(new RoundedCorners(24)))
-                .into(mViewBinding.acivMainIconVideo);
-        mViewBinding.acivMainIconVideo.setOnClickListener(view -> ActivityUtils.startActivity(VideoActivity.class));
-
-        Glide.with(this).load(R.mipmap.test_icon_3).apply(RequestOptions.bitmapTransform(new RoundedCorners(24))).into(mViewBinding.acivMainIcon3);
-        Glide.with(this).load(R.mipmap.test_icon_4).apply(RequestOptions.bitmapTransform(new RoundedCorners(24))).into(mViewBinding.acivMainIcon4);
-        Glide.with(this).load(R.mipmap.test_icon_5).apply(RequestOptions.bitmapTransform(new RoundedCorners(24))).into(mViewBinding.acivMainIcon5);
-        Glide.with(this).load(R.mipmap.test_icon_6).apply(RequestOptions.bitmapTransform(new RoundedCorners(24))).into(mViewBinding.acivMainIcon6);
-        Glide.with(this).load(R.mipmap.test_icon_7).apply(RequestOptions.bitmapTransform(new RoundedCorners(24))).into(mViewBinding.acivMainIcon7);
-        Glide.with(this).load(R.mipmap.test_icon_8).apply(RequestOptions.bitmapTransform(new RoundedCorners(24))).into(mViewBinding.acivMainIcon8);
-        mViewBinding.acivMainIcon5.setOnClickListener(view -> {
-            Intent liveIntent = new Intent();
-            liveIntent.putExtra(APIConstant.HIDE_LOADING_DEFAULT, true);
-            liveIntent.putExtra(APIConstant.HIDE_EXIT_DIAG, true);
-            liveIntent.setAction("com.hdpfans.live.start");
-            liveIntent.setFlags(Intent.FLAG_ACTIVITY_CLEAR_TOP);
-            liveIntent.putExtra("ChannelNum", 1);
-            ActivityUtils.startActivity(liveIntent);
-        });
-=======
-	private static final String ACTION_USB_PERMISSION = "com.android.example.USB_PERMISSION";
-
-	private final Map<String, Integer> mWeatherMap = new HashMap<>();
-	private UsbManager mUsbManager;
-
-	@Override
-	protected void initialize() {
-		ServiceUtils.startService(MscService.class);
-		openUsbDevice();
-		initClick();
-		initIcon();
-		initBanner();
-		initWeather();
-	}
-
 	@Override
 	protected void onResume() {
 		super.onResume();
@@ -343,6 +241,12 @@
 	private void initClick() {
 		if (BuildConfig.DEBUG) {
 			mViewBinding.tcMainTime.setOnClickListener(view -> ActivityUtils.startActivity(PrimitiveFtpdActivity.class));
+//			mViewBinding.tcMainTime.setOnClickListener(view -> {
+//				if (!MscManager.INSTANCE.isListenHardWakeup() || AIUIManager.INSTANCE.isHardWakeup()) {
+//					return;
+//				}
+//				AIUIManager.INSTANCE.startHardListening();
+//			});
 		}
 		mViewBinding.llcMainUSBInfo.setOnClickListener(view -> ActivityUtils.startActivity(ExternalStorageActivity.class));
 		mViewBinding.acivMainIncomingCall.setOnClickListener(view -> ActivityUtils.startActivity(ContactsActivity.class));
@@ -385,133 +289,132 @@
 			liveIntent.putExtra("ChannelNum", 1);
 			ActivityUtils.startActivity(liveIntent);
 		});
->>>>>>> 4cf9934a
 //        mViewBinding.acivMainIcon8.setOnClickListener(view -> ActivityUtils.startActivity(SettingsActivity.class));
-        mViewBinding.acivMainIcon8.setOnClickListener(view -> ActivityUtils.startActivity(MoreAppActivity.class));//跳转到更多应用activity中
-    }
-
-    private void initBanner() {
-        List<String> bannerList = new ArrayList<>();
-        bannerList.add("https://pic1.zhimg.com/c7ad985268e7144b588d7bf94eedb487_r.jpg?source=1940ef5c");
-        bannerList.add("https://pic1.zhimg.com/v2-3ff3d6a85edb2f19d343668d24ed9269_r.jpg?source=1940ef5c");
-        bannerList.add("https://pic3.zhimg.com/v2-3fcdfeacc10696e3f71d66a9ba6e9cc4_r.jpg?source=1940ef5c");
-        bannerList.add("https://pic2.zhimg.com/v2-73b8307b2db44c617f4e8515ce67dd39_r.jpg?source=1940ef5c");
-        bannerList.add("https://pic2.zhimg.com/v2-f85f658e4f785d48cf04dd8f47acc6fa_r.jpg?source=1940ef5c");
-        bannerList.add("https://pic4.zhimg.com/v2-e5427c1e9ad8aaad99d643e7bd7e927b_r.jpg?source=1940ef5c");
-        bannerList.add("https://pic2.zhimg.com/v2-d024c6ad6851b266e8509d1aa0948ceb_r.jpg?source=1940ef5c");
-        Banner<String, BannerImageAdapter<String>> bMainBanner = findViewById(R.id.bMainBanner);
-        bMainBanner.setAdapter(new BannerImageAdapter<String>(bannerList) {
-            @Override
-            public void onBindView(BannerImageHolder holder, String data, int position, int size) {
-                Glide.with(holder.itemView).load(data).into(holder.imageView);
-            }
-        }).addBannerLifecycleObserver(this).setBannerRound2(16F).setIndicator(new CircleIndicator(this));
-    }
-
-    /**
-     * 初始化天气
-     */
-    private void initWeather() {
-        mViewBinding.llcMainWeather.setOnClickListener(view -> AMapLocationManager.INSTANCE.getLocation());
-        ThreadUtils.executeByCached(new ThreadUtils.SimpleTask<HashMap<String, Integer>>() {
-            @Override
-            public HashMap<String, Integer> doInBackground() {
-                String[] weatherNameArr = getResources().getStringArray(R.array.main_weather_name);
-                TypedArray typedArray = getResources().obtainTypedArray(R.array.main_weather_icon);
-                HashMap<String, Integer> weatherMap = new HashMap<>();
-                for (int i = 0; i < weatherNameArr.length; i++) {
-                    weatherMap.put(weatherNameArr[i], typedArray.getResourceId(i, 0));
-                }
-                typedArray.recycle();
-                return weatherMap;
-            }
-
-            @Override
-            public void onSuccess(HashMap<String, Integer> result) {
-                mWeatherMap.putAll(result);
-                AMapLocationManager.INSTANCE.getLocation();
-            }
-        });
-    }
-
-    @BusUtils.Bus(tag = BusConfig.WEATHER, threadMode = BusUtils.ThreadMode.MAIN)
-    public void getWeather(WeatherEntity weatherEntity) {
-        if (null != weatherEntity && !mWeatherMap.isEmpty()) {
-            for (Map.Entry<String, Integer> entry : mWeatherMap.entrySet()) {
-                String name = entry.getKey();
-                if (name.contains(weatherEntity.getWeather())) {
-                    mViewBinding.acivMainWeather.setImageResource(entry.getValue());
-                    mViewBinding.actvMainTemperature.setText(StringUtils.getString(R.string.weather_unknown_temperature,
-                            weatherEntity.getCurtemperature()));
-                    return;
-                }
-            }
-        }
-    }
-
-    private void openUsbDevice() {
-        //before open usb device
-        //should try to get usb permission
-        tryGetUsbPermission();
-    }
-
-    @SuppressLint("WrongConstant")
-    private void tryGetUsbPermission() {
-        mUsbManager = (UsbManager) getSystemService(Context.USB_SERVICE);
-
-        IntentFilter filter = new IntentFilter(ACTION_USB_PERMISSION);
-        registerReceiver(mUsbPermissionActionReceiver, filter);
-
-        PendingIntent mPermissionIntent = PendingIntent.getBroadcast(this, 0, new Intent(ACTION_USB_PERMISSION), 0);
-
-        //here do emulation to ask all connected usb device for permission
-        for (final UsbDevice usbDevice : mUsbManager.getDeviceList().values()) {
-            //add some conditional check if necessary
-            //if(isWeCaredUsbDevice(usbDevice)){
-            if (mUsbManager.hasPermission(usbDevice)) {
-                //if has already got permission, just goto connect it
-                //that means: user has choose yes for your previously popup window asking for grant perssion for this usb device
-                //and also choose option: not ask again
-                afterGetUsbPermission(usbDevice);
-            } else {
-                //this line will let android popup window, ask user whether to allow this app to have permission to operate this usb device
-                mUsbManager.requestPermission(usbDevice, mPermissionIntent);
-            }
-            //}
-        }
-    }
-
-    private void afterGetUsbPermission(UsbDevice usbDevice) {
-        //call method to set up device communication
-        //Toast.makeText(this, String.valueOf("Got permission for usb device: " + usbDevice), Toast.LENGTH_LONG).show();
-        //Toast.makeText(this, String.valueOf("Found USB device: VID=" + usbDevice.getVendorId() + " PID=" + usbDevice.getProductId()), Toast.LENGTH_LONG).show();
-
-        doYourOpenUsbDevice(usbDevice);
-    }
-
-    private void doYourOpenUsbDevice(UsbDevice usbDevice) {
-        //now follow line will NOT show: User has not given permission to device UsbDevice
-        UsbDeviceConnection connection = mUsbManager.openDevice(usbDevice);
-        //add your operation code here
-    }
-
-    private final BroadcastReceiver mUsbPermissionActionReceiver = new BroadcastReceiver() {
-        public void onReceive(Context context, Intent intent) {
-            String action = intent.getAction();
-            if (ACTION_USB_PERMISSION.equals(action)) {
-                synchronized (this) {
-                    UsbDevice usbDevice = intent.getParcelableExtra(UsbManager.EXTRA_DEVICE);
-                    if (intent.getBooleanExtra(UsbManager.EXTRA_PERMISSION_GRANTED, false)) {
-                        //user choose YES for your previously popup window asking for grant perssion for this usb device
-                        if (null != usbDevice) {
-                            afterGetUsbPermission(usbDevice);
-                        }
-                    } else {
-                        //user choose NO for your previously popup window asking for grant perssion for this usb device
-                        Toast.makeText(context, "Permission denied for device" + usbDevice, Toast.LENGTH_LONG).show();
-                    }
-                }
-            }
-        }
-    };
+		mViewBinding.acivMainIcon8.setOnClickListener(view -> ActivityUtils.startActivity(MoreAppActivity.class));//跳转到更多应用activity中
+	}
+
+	private void initBanner() {
+		List<String> bannerList = new ArrayList<>();
+		bannerList.add("https://pic1.zhimg.com/c7ad985268e7144b588d7bf94eedb487_r.jpg?source=1940ef5c");
+		bannerList.add("https://pic1.zhimg.com/v2-3ff3d6a85edb2f19d343668d24ed9269_r.jpg?source=1940ef5c");
+		bannerList.add("https://pic3.zhimg.com/v2-3fcdfeacc10696e3f71d66a9ba6e9cc4_r.jpg?source=1940ef5c");
+		bannerList.add("https://pic2.zhimg.com/v2-73b8307b2db44c617f4e8515ce67dd39_r.jpg?source=1940ef5c");
+		bannerList.add("https://pic2.zhimg.com/v2-f85f658e4f785d48cf04dd8f47acc6fa_r.jpg?source=1940ef5c");
+		bannerList.add("https://pic4.zhimg.com/v2-e5427c1e9ad8aaad99d643e7bd7e927b_r.jpg?source=1940ef5c");
+		bannerList.add("https://pic2.zhimg.com/v2-d024c6ad6851b266e8509d1aa0948ceb_r.jpg?source=1940ef5c");
+		Banner<String, BannerImageAdapter<String>> bMainBanner = findViewById(R.id.bMainBanner);
+		bMainBanner.setAdapter(new BannerImageAdapter<String>(bannerList) {
+			@Override
+			public void onBindView(BannerImageHolder holder, String data, int position, int size) {
+				Glide.with(holder.itemView).load(data).into(holder.imageView);
+			}
+		}).addBannerLifecycleObserver(this).setBannerRound2(16F).setIndicator(new CircleIndicator(this));
+	}
+
+	/**
+	 * 初始化天气
+	 */
+	private void initWeather() {
+		mViewBinding.llcMainWeather.setOnClickListener(view -> AMapLocationManager.INSTANCE.getLocation());
+		ThreadUtils.executeByCached(new ThreadUtils.SimpleTask<HashMap<String, Integer>>() {
+			@Override
+			public HashMap<String, Integer> doInBackground() {
+				String[] weatherNameArr = getResources().getStringArray(R.array.main_weather_name);
+				TypedArray typedArray = getResources().obtainTypedArray(R.array.main_weather_icon);
+				HashMap<String, Integer> weatherMap = new HashMap<>();
+				for (int i = 0; i < weatherNameArr.length; i++) {
+					weatherMap.put(weatherNameArr[i], typedArray.getResourceId(i, 0));
+				}
+				typedArray.recycle();
+				return weatherMap;
+			}
+
+			@Override
+			public void onSuccess(HashMap<String, Integer> result) {
+				mWeatherMap.putAll(result);
+				AMapLocationManager.INSTANCE.getLocation();
+			}
+		});
+	}
+
+	@BusUtils.Bus(tag = BusConfig.WEATHER, threadMode = BusUtils.ThreadMode.MAIN)
+	public void getWeather(WeatherEntity weatherEntity) {
+		if (null != weatherEntity && !mWeatherMap.isEmpty()) {
+			for (Map.Entry<String, Integer> entry : mWeatherMap.entrySet()) {
+				String name = entry.getKey();
+				if (name.contains(weatherEntity.getWeather())) {
+					mViewBinding.acivMainWeather.setImageResource(entry.getValue());
+					mViewBinding.actvMainTemperature.setText(StringUtils.getString(R.string.weather_unknown_temperature,
+					                                                               weatherEntity.getCurtemperature()));
+					return;
+				}
+			}
+		}
+	}
+
+	private void openUsbDevice() {
+		//before open usb device
+		//should try to get usb permission
+		tryGetUsbPermission();
+	}
+
+	@SuppressLint("WrongConstant")
+	private void tryGetUsbPermission() {
+		mUsbManager = (UsbManager) getSystemService(Context.USB_SERVICE);
+
+		IntentFilter filter = new IntentFilter(ACTION_USB_PERMISSION);
+		registerReceiver(mUsbPermissionActionReceiver, filter);
+
+		PendingIntent mPermissionIntent = PendingIntent.getBroadcast(this, 0, new Intent(ACTION_USB_PERMISSION), 0);
+
+		//here do emulation to ask all connected usb device for permission
+		for (final UsbDevice usbDevice : mUsbManager.getDeviceList().values()) {
+			//add some conditional check if necessary
+			//if(isWeCaredUsbDevice(usbDevice)){
+			if (mUsbManager.hasPermission(usbDevice)) {
+				//if has already got permission, just goto connect it
+				//that means: user has choose yes for your previously popup window asking for grant perssion for this usb device
+				//and also choose option: not ask again
+				afterGetUsbPermission(usbDevice);
+			} else {
+				//this line will let android popup window, ask user whether to allow this app to have permission to operate this usb device
+				mUsbManager.requestPermission(usbDevice, mPermissionIntent);
+			}
+			//}
+		}
+	}
+
+	private void afterGetUsbPermission(UsbDevice usbDevice) {
+		//call method to set up device communication
+		//Toast.makeText(this, String.valueOf("Got permission for usb device: " + usbDevice), Toast.LENGTH_LONG).show();
+		//Toast.makeText(this, String.valueOf("Found USB device: VID=" + usbDevice.getVendorId() + " PID=" + usbDevice.getProductId()), Toast.LENGTH_LONG).show();
+
+		doYourOpenUsbDevice(usbDevice);
+	}
+
+	private void doYourOpenUsbDevice(UsbDevice usbDevice) {
+		//now follow line will NOT show: User has not given permission to device UsbDevice
+		UsbDeviceConnection connection = mUsbManager.openDevice(usbDevice);
+		//add your operation code here
+	}
+
+	private final BroadcastReceiver mUsbPermissionActionReceiver = new BroadcastReceiver() {
+		public void onReceive(Context context, Intent intent) {
+			String action = intent.getAction();
+			if (ACTION_USB_PERMISSION.equals(action)) {
+				synchronized (this) {
+					UsbDevice usbDevice = intent.getParcelableExtra(UsbManager.EXTRA_DEVICE);
+					if (intent.getBooleanExtra(UsbManager.EXTRA_PERMISSION_GRANTED, false)) {
+						//user choose YES for your previously popup window asking for grant perssion for this usb device
+						if (null != usbDevice) {
+							afterGetUsbPermission(usbDevice);
+						}
+					} else {
+						//user choose NO for your previously popup window asking for grant perssion for this usb device
+						Toast.makeText(context, "Permission denied for device" + usbDevice, Toast.LENGTH_LONG).show();
+					}
+				}
+			}
+		}
+	};
 }